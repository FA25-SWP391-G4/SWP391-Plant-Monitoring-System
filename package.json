{
  "name": "plant-system",
  "version": "1.0.0",
  "private": true,
  "description": "Plant Monitoring System with IoT integration",
  "main": "app.js",
  "dependencies": {
    "@tensorflow/tfjs": "^4.15.0",
    "@tensorflow/tfjs-backend-cpu": "^4.15.0",
    "aws-iot-device-sdk": "^2.2.12",
    "aws-iot-device-sdk-v2": "^1.23.0",
    "aws-sdk": "^2.1598.0",
    "axios": "^1.12.2",
    "bcrypt": "^6.0.0",
    "bcryptjs": "^3.0.2",
    "body-parser": "^2.2.0",
    "compression": "^1.8.1",
    "concurrently": "^9.2.1",
    "connect-pg-simple": "^10.0.0",
    "cookie-parser": "~1.4.4",
    "cors": "^2.8.5",
    "crypto": "^1.0.1",
    "dateformat": "^5.0.3",
    "debug": "~2.6.9",
    "dotenv": "^17.2.2",
    "ejs": "^3.1.10",
    "express": "~4.16.1",
    "express-rate-limit": "^7.2.0",
    "express-validator": "^7.2.1",
    "firebase-admin": "^13.5.0",
<<<<<<< HEAD
    "googleapis": "^164.1.0",
=======
>>>>>>> 5b945abd
    "http-errors": "~1.6.3",
    "jade": "^1.11.0",
    "jsonwebtoken": "^9.0.2",
    "mongoose": "^8.18.2",
    "morgan": "~1.9.1",
    "mqtt": "^5.5.0",
    "multer": "^2.0.2",
    "node-cache": "^5.1.2",
    "node-cron": "^4.2.1",
    "nodemailer": "^7.0.6",
    "openai": "^6.2.0",
    "pg": "^8.16.3",
    "qs": "^6.14.0",
    "react-error-boundary": "^6.0.0",
    "request": "^2.88.2",
    "socket.io": "^4.7.5",
    "winston": "^3.13.0"
  },
  "scripts": {
    "start": "node ./bin/www",
    "start:dev": "concurrently \"npm start --prefix client\" \"nodemon ./bin/www\"",
    "start:all": "concurrently \"npm run start:dev\" \"npm run start:ai\"",
    "start:ai": "cd ai_service && uvicorn main:app --reload",
    "install:all": "npm install && npm --prefix client install",
    "build": "npm --prefix client run build",
    "test": "jest",
    "test:setup": "node tests/test-setup.js",
    "test:watch": "jest --watch",
    "test:coverage": "jest --coverage",
    "test:i18n": "node scripts/i18n-integrity-checker.js",
    "test:sensor": "jest tests/sensor.test.js",
    "test:mqtt": "jest tests/mqtt.test.js",
    "test:aws": "jest tests/aws-iot.test.js",
    "test:payment": "node run-payment-tests.js",
    "test:payment:watch": "jest tests/payment*.test.js --watch"
  },
  "engines": {
    "node": ">=14.0.0"
  },
  "proxy": "http://localhost:3010",
  "devDependencies": {
    "@babel/preset-env": "^7.28.3",
    "jest": "^30.2.0",
    "nodemon": "^3.0.1",
    "supertest": "^7.1.4"
  }
}<|MERGE_RESOLUTION|>--- conflicted
+++ resolved
@@ -28,10 +28,7 @@
     "express-rate-limit": "^7.2.0",
     "express-validator": "^7.2.1",
     "firebase-admin": "^13.5.0",
-<<<<<<< HEAD
     "googleapis": "^164.1.0",
-=======
->>>>>>> 5b945abd
     "http-errors": "~1.6.3",
     "jade": "^1.11.0",
     "jsonwebtoken": "^9.0.2",
@@ -48,6 +45,7 @@
     "react-error-boundary": "^6.0.0",
     "request": "^2.88.2",
     "socket.io": "^4.7.5",
+    "vnpay": "^2.4.4",
     "winston": "^3.13.0"
   },
   "scripts": {
