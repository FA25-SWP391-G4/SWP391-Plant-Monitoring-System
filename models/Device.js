/**
 * ============================================================================
 * DEVICE MODEL - IOT DEVICE MANAGEMENT & MONITORING
 * ============================================================================
 * 
 * SUPPORTS THESE USE CASES:
 * 🔄 UC3: Add Device - Device registration and setup
 * 🔄 UC4: Connect to Device - Device pairing and authentication
 * 🔄 UC5: Monitor Plant Status - Device status monitoring
 * 🔄 UC6: Automated Watering - Device control commands
 * 🔄 UC7: Receive Real-time Alerts - Device status changes
 * 🔄 UC14: Historical Data Analysis - Device data history
 * 🔄 UC15: Advanced Analytics - Device performance metrics
 * 🔄 UC25: Monitor System Performance - Device uptime tracking
 * 🔄 UC26: Manage IoT Devices - Admin device management
 * 🔄 UC27: Generate Reports - Device usage reports
 * 
 * DEVICE STATES:
 * - 'online': Device actively connected and responsive
 * - 'offline': Device disconnected or unresponsive  
 * - 'error': Device experiencing technical issues
 * - 'maintenance': Device temporarily disabled for maintenance
 * 
 * SECURITY FEATURES:
 * - Unique device keys for API authentication
 * - User ownership validation
 * - Last seen timestamp for connection monitoring
 * - Secure device pairing process
 * 
 * RELATIONSHIPS:
 * - Devices (N) → (1) Users (owner)
 * - Devices (1) → (N) Plants
 * - Devices (1) → (N) SensorData
 * - Devices (1) → (N) WateringHistory
 */

const { pool } = require('../config/db');
const crypto = require('crypto');
const { generateUUID, isValidUUID } = require('../utils/uuidGenerator');

class Device {
    /**
     * DEVICE CONSTRUCTOR
     * Initializes device object with default values and validation
     * SUPPORTS: UC3 (Add Device), UC26 (Admin device management)
     * NOTE: device_key is the primary key (UUID), device_id is deprecated
     */
    constructor(deviceData) {
        this.device_key = deviceData.device_key;  // Primary key (UUID)
        this.user_id = deviceData.user_id;
        this.device_name = deviceData.device_name;
        this.status = deviceData.status || 'offline'; // Default to offline for security
        this.last_seen = deviceData.last_seen;
        this.created_at = deviceData.created_at;
    }

    /**
     * FIND ALL DEVICES - ADMIN & USER DEVICE LISTING
     * Retrieves all devices with owner information for management interfaces
     * 
     * SUPPORTS:
     * - UC26: Manage IoT Devices - Admin device overview
     * - UC27: Generate Reports - Device inventory reports
     * - User dashboard device listing
     */
    // Static method to find all devices
    static async findAll() {
        try {
            const query = `
                SELECT d.*, u.family_name as owner_name 
                FROM Devices d
                LEFT JOIN Users u ON d.user_id = u.user_id
                ORDER BY d.created_at DESC
            `;
            const result = await pool.query(query);
            return result.rows.map(row => new Device(row));
        } catch (error) {
            throw error;
        }
    }

    /**
     * FIND DEVICE BY ID - DEVICE IDENTIFICATION & CONTROL
     * Retrieves specific device with owner info for operations and monitoring
     * 
     * SUPPORTS:
     * - UC4: Connect to Device - Device lookup for pairing
     * - UC5: Monitor Plant Status - Device status checking
     * - UC6: Automated Watering - Device control target identification
     * - UC26: Admin device management - Device details view
     * 
     * SECURITY: Includes owner validation for authorization checks
     * NOTE: device_key is the primary key (UUID)
     */
    // Static method to find device by device_key (primary key)
    static async findById(deviceKey) {
        try {
            // Validate UUID format
            if (!deviceKey || !isValidUUID(deviceKey)) {
                console.error('[DEVICE FINDBYID] Invalid UUID format:', deviceKey);
                return null;
            }

            const query = `
                SELECT d.*, u.family_name as owner_name 
                FROM Devices d
                LEFT JOIN Users u ON d.user_id = u.user_id
                WHERE d.device_key = $1
            `;
            const result = await pool.query(query, [deviceKey]);
            
            if (result.rows.length === 0) {
                return null;
            }
            
            return new Device(result.rows[0]);
        } catch (error) {
            throw error;
        }
    }

    // Static method to find device by device key (alias for findById for backwards compatibility)
    static async findByDeviceKey(deviceKey) {
        return Device.findById(deviceKey);
    }

    // Static method to find devices by user ID
    static async findByUserId(userId) {
        try {
            // Validate UUID format for user_id
            if (!userId || !isValidUUID(userId)) {
                console.error('[DEVICE FINDBYUSERID] Invalid user UUID format:', userId);
                return [];
            }

            const query = `
                SELECT d.*, u.family_name as owner_name 
                FROM Devices d
                LEFT JOIN Users u ON d.user_id = u.user_id
                WHERE d.user_id = $1
                ORDER BY d.created_at DESC
            `;
            const result = await pool.query(query, [userId]);
            return result.rows.map(row => new Device(row));
        } catch (error) {
            throw error;
        }
    }

    // Static method to find devices by status
    static async findByStatus(status) {
        try {
            const query = `
                SELECT d.*, u.family_name as owner_name 
                FROM Devices d
                LEFT JOIN Users u ON d.user_id = u.user_id
                WHERE d.status = $1
                ORDER BY d.last_seen DESC
            `;
            const result = await pool.query(query, [status]);
            return result.rows.map(row => new Device(row));
        } catch (error) {
            throw error;
        }
    }

<<<<<<< HEAD
    // Generate a unique device key (UUID) - now using our UUID generator
=======
    // Static method to get device status for multiple plants
    static async getStatusForPlants(plants) {
        if (!plants || plants.length === 0) {
            return {};
        }

        const deviceIds = plants.map(p => p.device_id);
        const placeholders = deviceIds.map((_, idx) => `$${idx + 1}`).join(', ');
        
        const query = `
            SELECT device_id, status, last_seen
            FROM devices
            WHERE device_id IN (${placeholders})
        `;
        try {
            const result = await pool.query(query, deviceIds);
            const statusMap = {};
            result.rows.forEach(row => {
                statusMap[row.device_id] = {
                    status: row.status,
                    last_seen: row.last_seen
                };
            });
            return statusMap;
        } catch (error) {
            console.error('Error getting device status for plants:', error);
            throw error;
        }
    }

    // Generate a unique device key (UUID)
>>>>>>> 482440ed
    static generateDeviceKey() {
        return generateUUID();
    }

    // Create or update device
    async save() {
        try {
            if (this.device_key && isValidUUID(this.device_key)) {
                // Update existing device (device_key is primary key)
                const query = `
                    UPDATE Devices 
                    SET user_id = $1, device_name = $2, 
                        status = $3, last_seen = $4
                    WHERE device_key = $5
                    RETURNING *
                `;
                
                const result = await pool.query(query, [
                    this.user_id,
                    this.device_name,
                    this.status,
                    this.last_seen,
                    this.device_key
                ]);
                
                if (result.rows.length === 0) {
                    throw new Error('Device not found for update');
                }
                
                const updatedDevice = new Device(result.rows[0]);
                Object.assign(this, updatedDevice);
                return this;
            } else {
                // Create new device - generate UUID for device_key
                this.device_key = Device.generateDeviceKey();
                console.log('[DEVICE CREATE] Generated device_key:', this.device_key);
                
                const query = `
                    INSERT INTO Devices (device_key, user_id, device_name, status)
                    VALUES ($1, $2, $3, $4)
                    RETURNING *
                `;
                
                const result = await pool.query(query, [
                    this.device_key,
                    this.user_id,
                    this.device_name,
                    this.status || 'offline'
                ]);
                
                const newDevice = new Device(result.rows[0]);
                Object.assign(this, newDevice);
                return this;
            }
        } catch (error) {
            throw error;
        }
    }

    // Update device status and last seen
    async updateStatus(status) {
        try {
            const query = `
                UPDATE Devices 
                SET status = $1, last_seen = CURRENT_TIMESTAMP
                WHERE device_key = $2
                RETURNING *
            `;
            
            const result = await pool.query(query, [status, this.device_key]);
            
            if (result.rows.length > 0) {
                this.status = status;
                this.last_seen = result.rows[0].last_seen;
            }
            
            return this;
        } catch (error) {
            throw error;
        }
    }

    // Ping device (update last seen)
    async ping() {
        try {
            const query = `
                UPDATE Devices 
                SET last_seen = CURRENT_TIMESTAMP, status = 'online'
                WHERE device_key = $1
                RETURNING *
            `;
            
            const result = await pool.query(query, [this.device_key]);
            
            if (result.rows.length > 0) {
                this.last_seen = result.rows[0].last_seen;
                this.status = 'online';
            }
            
            return this;
        } catch (error) {
            throw error;
        }
    }

    // Delete device
    async delete() {
        try {
            if (!this.device_key) {
                throw new Error('Cannot delete device without device_key');
            }

            const query = 'DELETE FROM Devices WHERE device_key = $1';
            await pool.query(query, [this.device_key]);
            
            return true;
        } catch (error) {
            throw error;
        }
    }

    // Check if device is online (last seen within 5 minutes)
    isOnline() {
        if (!this.last_seen || this.status === 'offline') {
            return false;
        }
        
        const fiveMinutesAgo = new Date(Date.now() - 5 * 60 * 1000);
        return new Date(this.last_seen) > fiveMinutesAgo;
    }

    // Convert to JSON
    toJSON() {
        return {
            device_key: this.device_key,  // Primary key (UUID)
            user_id: this.user_id,
            device_name: this.device_name,
            status: this.status,
            last_seen: this.last_seen,
            created_at: this.created_at,
            is_online: this.isOnline()
        };
    }
}

module.exports = Device;<|MERGE_RESOLUTION|>--- conflicted
+++ resolved
@@ -164,9 +164,6 @@
         }
     }
 
-<<<<<<< HEAD
-    // Generate a unique device key (UUID) - now using our UUID generator
-=======
     // Static method to get device status for multiple plants
     static async getStatusForPlants(plants) {
         if (!plants || plants.length === 0) {
@@ -197,8 +194,7 @@
         }
     }
 
-    // Generate a unique device key (UUID)
->>>>>>> 482440ed
+    // Generate a unique device key (UUID) - now using our UUID generator
     static generateDeviceKey() {
         return generateUUID();
     }
