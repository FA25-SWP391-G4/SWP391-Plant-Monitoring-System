/**
 * ============================================================================
 * DEVICE MODEL - IOT DEVICE MANAGEMENT & MONITORING
 * ============================================================================
 * 
 * SUPPORTS THESE USE CASES:
 * 🔄 UC3: Add Device - Device registration and setup
 * 🔄 UC4: Connect to Device - Device pairing and authentication
 * 🔄 UC5: Monitor Plant Status - Device status monitoring
 * 🔄 UC6: Automated Watering - Device control commands
 * 🔄 UC7: Receive Real-time Alerts - Device status changes
 * 🔄 UC14: Historical Data Analysis - Device data history
 * 🔄 UC15: Advanced Analytics - Device performance metrics
 * 🔄 UC25: Monitor System Performance - Device uptime tracking
 * 🔄 UC26: Manage IoT Devices - Admin device management
 * 🔄 UC27: Generate Reports - Device usage reports
 * 
 * DEVICE STATES:
 * - 'online': Device actively connected and responsive
 * - 'offline': Device disconnected or unresponsive  
 * - 'error': Device experiencing technical issues
 * - 'maintenance': Device temporarily disabled for maintenance
 * 
 * SECURITY FEATURES:
 * - Unique device keys for API authentication
 * - User ownership validation
 * - Last seen timestamp for connection monitoring
 * - Secure device pairing process
 * 
 * RELATIONSHIPS:
 * - Devices (N) → (1) Users (owner)
 * - Devices (1) → (N) Plants
 * - Devices (1) → (N) SensorData
 * - Devices (1) → (N) WateringHistory
 */

const { pool } = require('../config/db');
const crypto = require('crypto');
const { generateUUID, isValidUUID } = require('../utils/uuidGenerator');

class Device {
    /**
     * DEVICE CONSTRUCTOR
     * Initializes device object with default values and validation
     * SUPPORTS: UC3 (Add Device), UC26 (Admin device management)
     * NOTE: device_key is the primary key (UUID), device_id is deprecated
     */
    constructor(deviceData) {
        this.device_key = deviceData.device_key;  // Primary key (UUID)
        this.user_id = deviceData.user_id;
        this.device_name = deviceData.device_name;
        this.status = deviceData.status || 'offline'; // Default to offline for security
        this.last_seen = deviceData.last_seen;
        this.created_at = deviceData.created_at;
    }

    /**
     * FIND ALL DEVICES - ADMIN & USER DEVICE LISTING
     * Retrieves all devices with owner information for management interfaces
     * 
     * SUPPORTS:
     * - UC26: Manage IoT Devices - Admin device overview
     * - UC27: Generate Reports - Device inventory reports
     * - User dashboard device listing
     */
    // Static method to find all devices
    static async findAll() {
        try {
            const query = `
                SELECT d.*, u.family_name as owner_name 
                FROM devices d
                LEFT JOIN users u ON d.user_id = u.user_id
                ORDER BY d.created_at DESC
            `;
            const result = await pool.query(query);
            return result.rows.map(row => new Device(row));
        } catch (error) {
            throw error;
        }
    }

    /**
     * FIND DEVICE BY ID - DEVICE IDENTIFICATION & CONTROL
     * Retrieves specific device with owner info for operations and monitoring
     * 
     * SUPPORTS:
     * - UC4: Connect to Device - Device lookup for pairing
     * - UC5: Monitor Plant Status - Device status checking
     * - UC6: Automated Watering - Device control target identification
     * - UC26: Admin device management - Device details view
     * 
     * SECURITY: Includes owner validation for authorization checks
     * NOTE: device_key is the primary key (UUID)
     */
    // Static method to find device by device_key (primary key)
    static async findById(deviceKey) {
        try {
            // Validate UUID format
            if (!deviceKey || !isValidUUID(deviceKey)) {
                console.error('[DEVICE FINDBYID] Invalid UUID format:', deviceKey);
                return null;
            }

            const query = `
                SELECT d.*, u.family_name as owner_name 
                FROM devices d
                LEFT JOIN users u ON d.user_id = u.user_id
                WHERE d.device_key = $1
            `;
            const result = await pool.query(query, [deviceKey]);
            
            if (result.rows.length === 0) {
                return null;
            }
            
            return new Device(result.rows[0]);
        } catch (error) {
            throw error;
        }
    }

    // Static method to find device by device key (alias for findById for backwards compatibility)
    static async findByDeviceKey(deviceKey) {
        return Device.findById(deviceKey);
    }

    // Static method to find devices by user ID
    static async findByUserId(userId) {
        try {
            // Validate UUID format for user_id
            if (!userId || !isValidUUID(userId)) {
                console.error('[DEVICE FINDBYUSERID] Invalid user UUID format:', userId);
                return [];
            }

            const query = `
                SELECT d.*, u.family_name as owner_name 
                FROM devices d
                LEFT JOIN users u ON d.user_id = u.user_id
                WHERE d.user_id = $1
                ORDER BY d.created_at DESC
            `;
            const result = await pool.query(query, [userId]);
            return result.rows.map(row => new Device(row));
        } catch (error) {
            throw error;
        }
    }

    // Static method to find devices by status
    static async findByStatus(status) {
        try {
            const query = `
                SELECT d.*, u.family_name as owner_name 
                FROM devices d
                LEFT JOIN users u ON d.user_id = u.user_id
                WHERE d.status = $1
                ORDER BY d.last_seen DESC
            `;
            const result = await pool.query(query, [status]);
            return result.rows.map(row => new Device(row));
        } catch (error) {
            throw error;
        }
    }

    // Static method to get device status for multiple plants
    static async getStatusForPlants(plants) {
        if (!plants || plants.length === 0) {
            return {};
        }

<<<<<<< HEAD
        const deviceIds = plants.map(p => p.device_key);
        const placeholders = deviceIds.map((_, idx) => `$${idx + 1}`).join(', ');
        
        const query = `
            SELECT device_key, status, last_seen
            FROM devices
            WHERE device_key IN (${placeholders})
=======
        const deviceIds = plants.map(p => p.device_id);
        const placeholders = deviceIds.map((_, idx) => `$${idx + 1}`).join(', ');
        
        const query = `
            SELECT device_id, status, last_seen
            FROM devices
            WHERE device_id IN (${placeholders})
>>>>>>> 238337da
        `;
        try {
            const result = await pool.query(query, deviceIds);
            const statusMap = {};
            result.rows.forEach(row => {
<<<<<<< HEAD
                statusMap[row.device_key] = {
=======
                statusMap[row.device_id] = {
>>>>>>> 238337da
                    status: row.status,
                    last_seen: row.last_seen
                };
            });
            return statusMap;
        } catch (error) {
            console.error('Error getting device status for plants:', error);
            throw error;
        }
    }

<<<<<<< HEAD
    // Generate a unique device key (UUID)
=======
    // Generate a unique device key (UUID) - now using our UUID generator
>>>>>>> 238337da
    static generateDeviceKey() {
        return generateUUID();
    }

    // Create or update device
    async save() {
        try {
            if (this.device_key && isValidUUID(this.device_key)) {
                // Update existing device (device_key is primary key)
                const query = `
                    UPDATE devices 
                    SET user_id = $1, device_name = $2, 
                        status = $3, last_seen = $4
                    WHERE device_key = $5
                    RETURNING *
                `;
                
                const result = await pool.query(query, [
                    this.user_id,
                    this.device_name,
                    this.status,
                    this.last_seen,
                    this.device_key
                ]);
                
                if (result.rows.length === 0) {
                    throw new Error('Device not found for update');
                }
                
                const updatedDevice = new Device(result.rows[0]);
                Object.assign(this, updatedDevice);
                return this;
            } else {
                // Create new device - generate UUID for device_key
                this.device_key = Device.generateDeviceKey();
                console.log('[DEVICE CREATE] Generated device_key:', this.device_key);
                
                const query = `
                    INSERT INTO devices (device_key, user_id, device_name, status)
                    VALUES ($1, $2, $3, $4)
                    RETURNING *
                `;
                
                const result = await pool.query(query, [
                    this.device_key,
                    this.user_id,
                    this.device_name,
                    this.status || 'offline'
                ]);
                
                const newDevice = new Device(result.rows[0]);
                Object.assign(this, newDevice);
                return this;
            }
        } catch (error) {
            throw error;
        }
    }

    // Update device status and last seen
    async updateStatus(status) {
        try {
            const query = `
                UPDATE devices 
                SET status = $1, last_seen = CURRENT_TIMESTAMP
                WHERE device_key = $2
                RETURNING *
            `;
            
            const result = await pool.query(query, [status, this.device_key]);
            
            if (result.rows.length > 0) {
                this.status = status;
                this.last_seen = result.rows[0].last_seen;
            }
            
            return this;
        } catch (error) {
            throw error;
        }
    }

    // Ping device (update last seen)
    async ping() {
        try {
            const query = `
                UPDATE devices 
                SET last_seen = CURRENT_TIMESTAMP, status = 'online'
                WHERE device_key = $1
                RETURNING *
            `;
            
            const result = await pool.query(query, [this.device_key]);
            
            if (result.rows.length > 0) {
                this.last_seen = result.rows[0].last_seen;
                this.status = 'online';
            }
            
            return this;
        } catch (error) {
            throw error;
        }
    }

    // Delete device
    async delete() {
        try {
            if (!this.device_key) {
                throw new Error('Cannot delete device without device_key');
            }

            const query = 'DELETE FROM devices WHERE device_key = $1';
            await pool.query(query, [this.device_key]);
            
            return true;
        } catch (error) {
            throw error;
        }
    }

    // Check if device is online (last seen within 5 minutes)
    isOnline() {
        if (!this.last_seen || this.status === 'offline') {
            return false;
        }
        
        const fiveMinutesAgo = new Date(Date.now() - 5 * 60 * 1000);
        return new Date(this.last_seen) > fiveMinutesAgo;
    }

    // Convert to JSON
    toJSON() {
        return {
            device_key: this.device_key,  // Primary key (UUID)
            user_id: this.user_id,
            device_name: this.device_name,
            status: this.status,
            last_seen: this.last_seen,
            created_at: this.created_at,
            is_online: this.isOnline()
        };
    }
}

module.exports = Device;<|MERGE_RESOLUTION|>--- conflicted
+++ resolved
@@ -170,7 +170,6 @@
             return {};
         }
 
-<<<<<<< HEAD
         const deviceIds = plants.map(p => p.device_key);
         const placeholders = deviceIds.map((_, idx) => `$${idx + 1}`).join(', ');
         
@@ -178,25 +177,12 @@
             SELECT device_key, status, last_seen
             FROM devices
             WHERE device_key IN (${placeholders})
-=======
-        const deviceIds = plants.map(p => p.device_id);
-        const placeholders = deviceIds.map((_, idx) => `$${idx + 1}`).join(', ');
-        
-        const query = `
-            SELECT device_id, status, last_seen
-            FROM devices
-            WHERE device_id IN (${placeholders})
->>>>>>> 238337da
         `;
         try {
             const result = await pool.query(query, deviceIds);
             const statusMap = {};
             result.rows.forEach(row => {
-<<<<<<< HEAD
                 statusMap[row.device_key] = {
-=======
-                statusMap[row.device_id] = {
->>>>>>> 238337da
                     status: row.status,
                     last_seen: row.last_seen
                 };
@@ -208,11 +194,7 @@
         }
     }
 
-<<<<<<< HEAD
-    // Generate a unique device key (UUID)
-=======
     // Generate a unique device key (UUID) - now using our UUID generator
->>>>>>> 238337da
     static generateDeviceKey() {
         return generateUUID();
     }
