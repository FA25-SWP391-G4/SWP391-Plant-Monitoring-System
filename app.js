/**
 * ============================================================================
 * PLANT MONITORING SYSTEM - MAIN APPLICATION ENTRY POINT
 * ============================================================================
 * 
 * Load environment variables validation
 * 
 * 🌱 COMPREHENSIVE USE CASE IMPLEMENTATION ROADMAP - ALL 31 USE CASES
 * 
 * CURRENT IMPLEMENTATION STATUS:
 * ✅ PostgreSQL database connection with 12 comprehensive models
 * ✅ UC11: Reset Password - Complete email-based password recovery
 * ✅ Complete Jest testing framework with dummy data support
 * ✅ Security: bcrypt (12 rounds), JWT (1-hour expiration), SQL injection protection
 * 
 * 📋 ALL 31 USE CASES MAPPED FOR DEVELOPMENT:
 * 
 * 👤 REGULAR USER USE CASES (12) - Core Functionality:
 * 📝 UC1: User Registration - Backend API needed 
 *   └── Needs: Registration endpoint, email verification, input validation
 *   └── Models: User ✅ (save method ready), email templates
 *   └── API: POST /auth/register - Account creation with validation
 * 📝 UC2: User Login - Backend authentication needed 
 *   └── Needs: Login endpoint, JWT generation, session management
 *   └── Models: User ✅ (validatePassword method ready), JWT middleware
 *   └── API: POST /auth/login - JWT-based authentication
 * 📝 UC3: User Logout - Backend session cleanup needed 
 *   └── Needs: Logout endpoint, token blacklisting (optional), session cleanup
 *   └── Models: User ✅, SystemLog ✅ (for audit logging)
 *   └── API: POST /auth/logout - Session termination
 * 🔄 UC4: View Plant Monitoring Dashboard - Real-time sensor data visualization
 *   └── Needs: React dashboard, WebSocket integration, Chart.js/D3.js
 *   └── Models: SensorData ✅, Device ✅, Plant ✅
 * 🔄 UC5: Manual Watering - Direct pump control via user interface
 *   └── Needs: MQTT broker, device communication protocol
 *   └── Models: WateringHistory ✅, Device ✅, Plant ✅
 * 🔄 UC6: Configure Auto-Watering Schedule - Automated watering based on schedules
 *   └── Needs: node-cron, schedule validation, cron expression parser
 *   └── Models: PumpSchedule ✅, Plant ✅
 * 🔄 UC7: Toggle Auto-Watering Mode - Enable/disable automation per plant
 *   └── Needs: Simple API endpoint with database flag update
 *   └── Models: Plant ✅ (auto_watering_on field)
 * 🔄 UC8: View Watering History - Historical watering event log display
 *   └── Needs: Date range filtering, pagination, CSV export
 *   └── Models: WateringHistory ✅
 * 🔄 UC9: Search Watering History - Advanced filtering and search capabilities
 *   └── Needs: Full-text search, multiple filter criteria
 *   └── Models: WateringHistory ✅
 * 🔄 UC10: Receive Real-Time Notifications - Push notifications for alerts
 *   └── Needs: WebSocket.io, Firebase Cloud Messaging, email alerts
 *   └── Models: Alert ✅, User ✅
 * ✅ UC11: Reset Password - Complete password recovery via email + JWT
 * 🔄 UC12: Change Password - Secure password updates with current password verification
 *   └── Needs: Authentication middleware, password validation
 *   └── Models: User ✅ (validatePassword, updatePassword methods)
 * 🔄 UC13: Manage Profile - View and edit user profile information
 *   └── Needs: Profile form validation, image upload (optional)
 *   └── Models: User ✅ (save method with profile updates)
 * 
 * 💎 PREMIUM USER USE CASES (11) - Advanced Features:
 * 🔄 UC14: Manage Multiple Plant Zones - Group plants into zones for management
 *   └── Needs: Zone management UI, bulk operations
 *   └── Models: Plant ✅ (zone support can be added)
 * 🔄 UC15: View Detailed Plant Health Report - Comprehensive analytics and insights
 *   └── Needs: Data aggregation, report generation, PDF export
 *   └── Models: SensorData ✅, Plant ✅, WateringHistory ✅
 * 🔄 UC16: Configure Advanced Sensor Thresholds - Custom sensor limits per plant
 *   └── Needs: Threshold validation, rules engine
 *   └── Models: Plant ✅ (threshold fields available)
 * 🔄 UC17: Search Plant Health Reports - Advanced report filtering and search
 *   └── Needs: Multi-criteria search, date ranges, export options
 *   └── Models: SensorData ✅, Plant ✅
 * 🔄 UC18: Customize Dashboard - Personalized dashboard layouts and widgets
 *   └── Needs: Drag-and-drop UI, widget system, user preferences storage
 *   └── Models: User ✅ (preferences can be stored in user profile)
 * 🔄 UC19: Upgrade to Premium - Subscription management and payment processing
 *   └── Needs: Stripe/VNPay integration, subscription logic
 *   └── Models: User ✅ (role field), Payment ✅
 * 🔄 UC20: Predict Watering Needs (AI) - Machine learning watering predictions
 *   └── Needs: Python ML microservice, TensorFlow/scikit-learn, data preprocessing
 *   └── Models: SensorData ✅, WateringHistory ✅, AIModel ✅
 * 🔄 UC21: Analyze Plant Health (AI) - AI-powered plant health assessment
 *   └── Needs: Computer vision for plant images, health scoring algorithms
 *   └── Models: SensorData ✅, Plant ✅, AIModel ✅
 * 🔄 UC22: Make Payment for Premium - Payment gateway integration
 *   └── Needs: Stripe API, webhook handling, transaction logging
 *   └── Models: Payment ✅, User ✅
 * 🔄 UC23: Interact with AI Chatbot - Natural language plant care assistance
 *   └── Needs: OpenAI API integration, context management, conversation history
 *   └── Models: ChatHistory ✅, User ✅
 * 
 * 🔧 ADMIN USE CASES (8) - System Management:
 * 🔄 UC24: Manage Users - Complete user lifecycle management (CRUD operations)
 *   └── Needs: Admin dashboard, bulk user operations, role management
 *   └── Models: User ✅, SystemLog ✅
 * 🔄 UC25: View System-Wide Reports - Global analytics and system metrics
 *   └── Needs: Data aggregation across all users, system performance metrics
 *   └── Models: All models ✅, SystemLog ✅
 * 🔄 UC26: Configure Global Settings - System-wide configuration management
 *   └── Needs: Configuration management system, settings validation
 *   └── Models: SystemLog ✅ (can store config changes)
 * 🔄 UC27: Monitor System Logs - Error tracking and system health monitoring
 *   └── Needs: Log aggregation, real-time monitoring, alerting
 *   └── Models: SystemLog ✅, Alert ✅
 * 🔄 UC28: Backup and Restore Data - Database backup and recovery operations
 *   └── Needs: Automated backup scripts, restore procedures, data validation
 *   └── Models: All models ✅
 * 🔄 UC29: Manage AI Models - ML model lifecycle management
 *   └── Needs: Model versioning, training pipeline, performance monitoring
 *   └── Models: AIModel ✅, SystemLog ✅
 * 🔄 UC30: Optimize Watering Schedules (AI) - AI-driven schedule optimization
 *   └── Needs: Optimization algorithms, historical data analysis
 *   └── Models: PumpSchedule ✅, SensorData ✅, WateringHistory ✅, AIModel ✅
 * 🔄 UC31: Manage Multi-Language Settings - Internationalization support
 *   └── Needs: i18next integration, translation management
 *   └── Models: User ✅ (language preferences can be added)
 * 
 * 🤖 IOT SYSTEM USE CASES (3) - Hardware Integration:
 * 🔄 UC29: Collect and Send Sensor Data - Real-time data ingestion from IoT devices
 *   └── Needs: MQTT broker (Mosquitto), ESP32 firmware, data validation
 *   └── Models: SensorData ✅, Device ✅, SystemLog ✅
 * 🔄 UC30: Auto-Water Based on Sensors - Automated watering triggered by sensor readings
 *   └── Needs: Threshold monitoring, pump control commands, safety checks
 *   └── Models: SensorData ✅, WateringHistory ✅, Device ✅, Plant ✅
 * 🔄 UC31: Handle Hardware Failure - Error detection and recovery procedures
 *   └── Needs: Device health monitoring, failure detection algorithms
 *   └── Models: Device ✅, Alert ✅, SystemLog ✅
 * 
 * DEVELOPMENT IMPLEMENTATION ORDER:
 * 🥇 Phase 1 (Weeks 1-2): UC4-13 - Core user functionality
 * 🥈 Phase 2 (Weeks 3-4): UC14-23 - Premium features and AI integration
 * 🥉 Phase 3 (Weeks 5-6): UC24-31 - Admin tools and system management
 * 🏆 Phase 4 (Weeks 7-8): UC29-31 - IoT hardware integration
 * 
 * TECHNOLOGY STACK REQUIREMENTS:
 * ✅ Backend: Node.js + Express.js + PostgreSQL
 * ✅ Authentication: JWT + bcrypt + nodemailer
 * ✅ Testing: Jest + Supertest
 * 🔄 Frontend: React.js + Redux + Material-UI/Tailwind CSS
 * 🔄 Real-time: WebSocket.io + Server-Sent Events
 * 🔄 IoT: MQTT (Mosquitto) + ESP32 + Arduino IDE
 * 🔄 AI/ML: Python Flask + TensorFlow/PyTorch + OpenAI API
 * 🔄 Payment: Stripe API + VNPay (Vietnam) + Webhook handling
 * 🔄 Infrastructure: Docker + AWS/Azure + CI/CD Pipeline
 * 🔄 Monitoring: Winston logging + PM2 + Prometheus metrics
 */

const path = require('path');

var createError = require('http-errors');
var express = require('express');
var cookieParser = require('cookie-parser');
var logger = require('morgan');
const fs = require('fs');

// Import AWS IoT client and connect
const { connectAwsIoT } = require('./services/awsIOTClient');
connectAwsIoT().catch(console.error);

//initialize MQTT client
const mqttClient = require('./mqtt/mqttClient');

// Import PostgreSQL database connection module (it initializes on require)
require('./config/db');

// Import route modules
var indexRouter = require('./routes/index');        // Basic homepage routes
var usersRouter = require('./routes/users');        // User management routes (basic)
var authRouter = require('./routes/auth');          // ✅ UC11: Password reset routes (implemented)
var paymentRouter = require('./routes/payment');    // ✅ UC19, UC22: VNPay payment integration (implemented)
var aiRouter = require('./routes/ai');              // 🔄 UC17-18, UC20-21, UC23, UC30: AI features
var iotRouter = require('./routes/device');            // 🔄 UC32-34: IoT device management
var activityRouter = require('./routes/activity');  // Recent activity feed
var deviceProxyRouter = require('./routes/deviceProxy'); // Device proxy to relay requests to ESP devices
<<<<<<< HEAD
var googleAuthRouter = require('./routes/googleAuthRoutes'); // ✅ UC12: Google OAuth authentication
var settingsRouter = require('./routes/settings');  // ✅ UC13: User settings management
var plantProfileRouter = require('./routes/plantProfile'); // ✅ Plant species database management
var uploadRouter = require('./routes/upload');      // ✅ File upload management
var plantRouter = require('./routes/plant');        // ✅ UC5-9: Plant management & watering
var zoneRouter = require('./routes/zone');          // ✅ Plant zone organization (Premium/Ultimate)

// Commented out routers for future implementation:
// var sensorRouter = require('./routes/sensor');      // 🔄 Sensor data management - COMMENTED OUT: Failed routes, will be re-enabled when team fixes
var adminRouter = require('./routes/admin');        // 🔄 UC24-31: Admin functions
=======
>>>>>>> 137c980b
// console.log('iotRouter type:', typeof iotRouter);
// console.log('iotRouter keys:', Object.keys(iotRouter));
var sensorRouter = require('./routes/sensor');      // 🔄 Sensor data management
var plantRouter = require('./routes/plant');        // ✅ UC5-9: Plant management & watering (implemented)
var adminRouter = require('./routes/admin');        // 🔄 UC24-31: Admin functions
<<<<<<< HEAD
//var notificationRouter = require('./routes/notifications'); // 🔄 UC10: Real-time notifications
// var languageRouter = require('./routes/language');  // 🔄 UC31: Multi-language settings (tạm thời vô hiệu hóa)

// TODO: Create additional route modules for remaining use cases:
//var dashboardRouter = require('./routes/dashboardRoutes');  // 🔄 UC4: Plant monitoring dashboard
=======
var notificationRouter = require('./routes/notifications'); // 🔄 UC10: Real-time notifications
// var languageRouter = require('./routes/language');  // 🔄 UC31: Multi-language settings (tạm thời vô hiệu hóa)

// TODO: Create additional route modules for remaining use cases:
var dashboardRouter = require('./routes/dashboardRoutes');  // 🔄 UC4: Plant monitoring dashboard
>>>>>>> 137c980b
// var plantRouter = require('./routes/plant');          // 🔄 UC5-9: Plant management & watering
// var reportRouter = require('./routes/report');        // 🔄 UC8-9, UC15, UC17: Reports & history
// var premiumRouter = require('./routes/premium');      // 🔄 UC14-23: Premium features

var app = express();


// view engine setup
// app.set('views', path.join(__dirname, 'views'));
// app.set('view engine', 'jade');

app.use(logger('dev'));
app.use(express.json());
app.use(express.urlencoded({ extended: false }));
app.use(cookieParser());
<<<<<<< HEAD

// Session middleware for Google OAuth state management
const session = require('express-session');
app.use(session({
  secret: process.env.SESSION_SECRET || 'plant-monitoring-session-secret-change-in-production',
  resave: false,
  saveUninitialized: false,
  cookie: {
    secure: process.env.NODE_ENV === 'production', // Use secure cookies in production
    httpOnly: true,
    maxAge: 24 * 60 * 60 * 1000 // 24 hours
  }
}));
=======
>>>>>>> 137c980b
// Simple development CORS helper (kept intentionally small to avoid adding a new dependency)
const DEFAULT_CORS_ORIGIN = process.env.CORS_ORIGIN || 'http://localhost:3000';

app.use(function(req, res, next) {
  // Allow the configured origin only
  res.header('Access-Control-Allow-Origin', DEFAULT_CORS_ORIGIN);
  res.header('Access-Control-Allow-Methods', 'GET,POST,PUT,DELETE,OPTIONS');
  res.header('Access-Control-Allow-Headers', 'Origin, X-Requested-With, Content-Type, Accept, Authorization');
  res.header('Access-Control-Allow-Credentials', 'true');

  // Preflight request short-circuit
  if (req.method === 'OPTIONS') {
    return res.sendStatus(204);
  }

  next();
});
app.use(express.static(path.join(__dirname, 'public')));
// Serve uploaded files
app.use('/uploads', express.static(path.join(__dirname, 'uploads')));
// Serve the React client build files
app.use(express.static(path.join(__dirname, 'client/build')));

// TEMPORARY: Mock authentication for testing dashboard
app.use((req, res, next) => {
  req.user = { user_id: 4, role: 'Regular' };  // 👈 pick a valid user_id from your DB
  next();
});



// Mount route handlers
app.use('/', indexRouter);                          // Basic routes
app.use('/users', usersRouter);                     // User routes (basic)
app.use('/auth', authRouter);                       // ✅ UC11: Authentication routes (password reset)
app.use('/auth/google', googleAuthRouter);          // ✅ UC12: Google OAuth authentication routes
app.use('/api/settings', settingsRouter);           // ✅ UC13: User settings management
app.use('/payment', paymentRouter);                 // ✅ UC19, UC22: VNPay payment integration
app.use('/api/ai', aiRouter);                       // ✅ UC17-18, UC20-21, UC23, UC30: AI API (implemented)
app.use('/api/iot', iotRouter);                     // 🔄 UC32-34: IoT API
<<<<<<< HEAD
// app.use('/api/sensor', sensorRouter);               // 🔄 Sensor data management API - COMMENTED OUT: Failed routes, will be re-enabled when team fixes
app.use('/api/activity', activityRouter);           // Recent activity API
app.use('/api/device-proxy', deviceProxyRouter);    // Device provisioning proxy
app.use('/api/plant-profiles', plantProfileRouter); // ✅ Plant species database API
app.use('/api/upload', uploadRouter);               // ✅ File upload API
app.use('/api/plants', plantRouter);                // ✅ UC5-9: Plant management API
app.use('/api/zones', zoneRouter);                  // ✅ Plant zone organization API (Premium/Ultimate)

// TODO: Mount additional route handlers as they are implemented:
//app.use('/api/dashboard', dashboardRouter);      // 🔄 UC4: Dashboard API
=======
app.use('/api/sensor', sensorRouter);               // 🔄 Sensor data management API
app.use('/api/activity', activityRouter);           // Recent activity API
app.use('/api/device-proxy', deviceProxyRouter);    // Device provisioning proxy

// TODO: Mount additional route handlers as they are implemented:
app.use('/api/dashboard', dashboardRouter);      // 🔄 UC4: Dashboard API
>>>>>>> 137c980b
// app.use('/api/plant', plantRouter);              // 🔄 UC5-9: Plant management API
// app.use('/api/report', reportRouter);            // 🔄 UC8-9, UC15, UC17: Reports API
// app.use('/api/premium', premiumRouter);          // 🔄 UC14-23: Premium features API

// TODO: Add middleware for future features:
// - Authentication middleware (JWT verification)
// - Premium user validation middleware
// - Admin role validation middleware
// - Rate limiting for API endpoints
// - CORS for frontend integration
// - WebSocket setup for real-time features
// - MQTT client for IoT communication


// Serve React app for client-side routing
app.get('*', function(req, res, next) {
  // Skip API/auth/static routes so they are handled by their routers or the 404 middleware.
  // Calling next() allows existing route handlers (or the 404 handler) to respond.
  if (req.path.startsWith('/api/') || 
      req.path.startsWith('/auth/') || 
      req.path.startsWith('/users/') ||
      req.path.startsWith('/payment/')) {
    return next();
  }

  // Serve the React app for client-side routes when the build exists.
  const indexPath = path.join(__dirname, 'client', 'build', 'index.html');
  if (fs.existsSync(indexPath)) {
    return res.sendFile(indexPath);
  }

  // If client build is not available (common in dev), return a helpful 404 instead of ENOENT.
  return next(createError(404, 'Client build not found. In development run the React dev server (npm start in /client) or build the client with `cd client && npm run build`.'));
});
// catch 404 and forward to error handler
app.use(function(req, res, next) {
  next(createError(404));
});

// error handler (API-friendly)
app.use(function(err, req, res, next) {
  console.error('Error:', err.message);
  res.status(err.status || 500).json({
    success: false,
    message: err.message || 'Internal Server Error'
  });
});


module.exports = app;<|MERGE_RESOLUTION|>--- conflicted
+++ resolved
@@ -169,40 +169,13 @@
 var authRouter = require('./routes/auth');          // ✅ UC11: Password reset routes (implemented)
 var paymentRouter = require('./routes/payment');    // ✅ UC19, UC22: VNPay payment integration (implemented)
 var aiRouter = require('./routes/ai');              // 🔄 UC17-18, UC20-21, UC23, UC30: AI features
-var iotRouter = require('./routes/device');            // 🔄 UC32-34: IoT device management
-var activityRouter = require('./routes/activity');  // Recent activity feed
-var deviceProxyRouter = require('./routes/deviceProxy'); // Device proxy to relay requests to ESP devices
-<<<<<<< HEAD
-var googleAuthRouter = require('./routes/googleAuthRoutes'); // ✅ UC12: Google OAuth authentication
-var settingsRouter = require('./routes/settings');  // ✅ UC13: User settings management
-var plantProfileRouter = require('./routes/plantProfile'); // ✅ Plant species database management
-var uploadRouter = require('./routes/upload');      // ✅ File upload management
-var plantRouter = require('./routes/plant');        // ✅ UC5-9: Plant management & watering
-var zoneRouter = require('./routes/zone');          // ✅ Plant zone organization (Premium/Ultimate)
-
-// Commented out routers for future implementation:
-// var sensorRouter = require('./routes/sensor');      // 🔄 Sensor data management - COMMENTED OUT: Failed routes, will be re-enabled when team fixes
-var adminRouter = require('./routes/admin');        // 🔄 UC24-31: Admin functions
-=======
->>>>>>> 137c980b
-// console.log('iotRouter type:', typeof iotRouter);
-// console.log('iotRouter keys:', Object.keys(iotRouter));
+var iotRouter = require('./routes/iot');            // 🔄 UC32-34: IoT device management
+console.log('iotRouter type:', typeof iotRouter);
+console.log('iotRouter keys:', Object.keys(iotRouter));
 var sensorRouter = require('./routes/sensor');      // 🔄 Sensor data management
-var plantRouter = require('./routes/plant');        // ✅ UC5-9: Plant management & watering (implemented)
-var adminRouter = require('./routes/admin');        // 🔄 UC24-31: Admin functions
-<<<<<<< HEAD
-//var notificationRouter = require('./routes/notifications'); // 🔄 UC10: Real-time notifications
-// var languageRouter = require('./routes/language');  // 🔄 UC31: Multi-language settings (tạm thời vô hiệu hóa)
 
 // TODO: Create additional route modules for remaining use cases:
-//var dashboardRouter = require('./routes/dashboardRoutes');  // 🔄 UC4: Plant monitoring dashboard
-=======
-var notificationRouter = require('./routes/notifications'); // 🔄 UC10: Real-time notifications
-// var languageRouter = require('./routes/language');  // 🔄 UC31: Multi-language settings (tạm thời vô hiệu hóa)
-
-// TODO: Create additional route modules for remaining use cases:
-var dashboardRouter = require('./routes/dashboardRoutes');  // 🔄 UC4: Plant monitoring dashboard
->>>>>>> 137c980b
+// var dashboardRouter = require('./routes/dashboard');  // 🔄 UC4: Plant monitoring dashboard
 // var plantRouter = require('./routes/plant');          // 🔄 UC5-9: Plant management & watering
 // var reportRouter = require('./routes/report');        // 🔄 UC8-9, UC15, UC17: Reports & history
 // var premiumRouter = require('./routes/premium');      // 🔄 UC14-23: Premium features
@@ -218,39 +191,6 @@
 app.use(express.json());
 app.use(express.urlencoded({ extended: false }));
 app.use(cookieParser());
-<<<<<<< HEAD
-
-// Session middleware for Google OAuth state management
-const session = require('express-session');
-app.use(session({
-  secret: process.env.SESSION_SECRET || 'plant-monitoring-session-secret-change-in-production',
-  resave: false,
-  saveUninitialized: false,
-  cookie: {
-    secure: process.env.NODE_ENV === 'production', // Use secure cookies in production
-    httpOnly: true,
-    maxAge: 24 * 60 * 60 * 1000 // 24 hours
-  }
-}));
-=======
->>>>>>> 137c980b
-// Simple development CORS helper (kept intentionally small to avoid adding a new dependency)
-const DEFAULT_CORS_ORIGIN = process.env.CORS_ORIGIN || 'http://localhost:3000';
-
-app.use(function(req, res, next) {
-  // Allow the configured origin only
-  res.header('Access-Control-Allow-Origin', DEFAULT_CORS_ORIGIN);
-  res.header('Access-Control-Allow-Methods', 'GET,POST,PUT,DELETE,OPTIONS');
-  res.header('Access-Control-Allow-Headers', 'Origin, X-Requested-With, Content-Type, Accept, Authorization');
-  res.header('Access-Control-Allow-Credentials', 'true');
-
-  // Preflight request short-circuit
-  if (req.method === 'OPTIONS') {
-    return res.sendStatus(204);
-  }
-
-  next();
-});
 app.use(express.static(path.join(__dirname, 'public')));
 // Serve uploaded files
 app.use('/uploads', express.static(path.join(__dirname, 'uploads')));
@@ -274,25 +214,10 @@
 app.use('/payment', paymentRouter);                 // ✅ UC19, UC22: VNPay payment integration
 app.use('/api/ai', aiRouter);                       // ✅ UC17-18, UC20-21, UC23, UC30: AI API (implemented)
 app.use('/api/iot', iotRouter);                     // 🔄 UC32-34: IoT API
-<<<<<<< HEAD
-// app.use('/api/sensor', sensorRouter);               // 🔄 Sensor data management API - COMMENTED OUT: Failed routes, will be re-enabled when team fixes
-app.use('/api/activity', activityRouter);           // Recent activity API
-app.use('/api/device-proxy', deviceProxyRouter);    // Device provisioning proxy
-app.use('/api/plant-profiles', plantProfileRouter); // ✅ Plant species database API
-app.use('/api/upload', uploadRouter);               // ✅ File upload API
-app.use('/api/plants', plantRouter);                // ✅ UC5-9: Plant management API
-app.use('/api/zones', zoneRouter);                  // ✅ Plant zone organization API (Premium/Ultimate)
+app.use('/api/sensor', sensorRouter);               // 🔄 Sensor data management API
 
 // TODO: Mount additional route handlers as they are implemented:
-//app.use('/api/dashboard', dashboardRouter);      // 🔄 UC4: Dashboard API
-=======
-app.use('/api/sensor', sensorRouter);               // 🔄 Sensor data management API
-app.use('/api/activity', activityRouter);           // Recent activity API
-app.use('/api/device-proxy', deviceProxyRouter);    // Device provisioning proxy
-
-// TODO: Mount additional route handlers as they are implemented:
-app.use('/api/dashboard', dashboardRouter);      // 🔄 UC4: Dashboard API
->>>>>>> 137c980b
+// app.use('/api/dashboard', dashboardRouter);      // 🔄 UC4: Dashboard API
 // app.use('/api/plant', plantRouter);              // 🔄 UC5-9: Plant management API
 // app.use('/api/report', reportRouter);            // 🔄 UC8-9, UC15, UC17: Reports API
 // app.use('/api/premium', premiumRouter);          // 🔄 UC14-23: Premium features API
