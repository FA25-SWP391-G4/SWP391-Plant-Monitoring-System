--- conflicted
+++ resolved
@@ -173,7 +173,6 @@
 console.log('iotRouter type:', typeof iotRouter);
 console.log('iotRouter keys:', Object.keys(iotRouter));
 var sensorRouter = require('./routes/sensor');      // 🔄 Sensor data management
-<<<<<<< HEAD
 var plantRouter = require('./routes/plants');        // ✅ UC5-9: Plant management & watering (implemented)
 var adminRouter = require('./routes/admin');        // 🔄 UC24-31: Admin functions
 //var notificationRouter = require('./routes/notifications'); // 🔄 UC10: Real-time notifications
@@ -181,12 +180,6 @@
 
 // TODO: Create additional route modules for remaining use cases:
 var dashboardRouter = require('./routes/dashboardRoutes');  // 🔄 UC4: Plant monitoring dashboard
-=======
-
-// TODO: Create additional route modules for remaining use cases:
-// var dashboardRouter = require('./routes/dashboard');  // 🔄 UC4: Plant monitoring dashboard
-// var plantRouter = require('./routes/plant');          // 🔄 UC5-9: Plant management & watering
->>>>>>> 5b945abd
 // var reportRouter = require('./routes/report');        // 🔄 UC8-9, UC15, UC17: Reports & history
 // var premiumRouter = require('./routes/premium');      // 🔄 UC14-23: Premium features
 
@@ -221,13 +214,8 @@
 app.use('/api/sensor', sensorRouter);               // 🔄 Sensor data management API
 
 // TODO: Mount additional route handlers as they are implemented:
-<<<<<<< HEAD
 app.use('/api/dashboard', dashboardRouter);      // 🔄 UC4: Dashboard API
 app.use('/api/plants', plantRouter);              // 🔄 UC5-9: Plant management API
-=======
-// app.use('/api/dashboard', dashboardRouter);      // 🔄 UC4: Dashboard API
-// app.use('/api/plant', plantRouter);              // 🔄 UC5-9: Plant management API
->>>>>>> 5b945abd
 // app.use('/api/report', reportRouter);            // 🔄 UC8-9, UC15, UC17: Reports API
 // app.use('/api/premium', premiumRouter);          // 🔄 UC14-23: Premium features API
 
