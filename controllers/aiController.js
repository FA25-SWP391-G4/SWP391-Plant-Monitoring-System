const AIModel = require('../models/AIModel');
const AIPrediction = require('../models/AIPrediction');
const SystemLog = require('../models/SystemLog');
const { validationResult } = require('express-validator');
const path = require('path');
const fs = require('fs');
const { exec } = require('child_process');
const util = require('util');
const axios = require('axios');
const FormData = require('form-data');
const execPromise = util.promisify(exec);

<<<<<<< HEAD
// AI Service configuration
const AI_SERVICE_URL = process.env.AI_SERVICE_URL || 'http://localhost:3001';
=======
// Enhanced error handling and caching services
const aiErrorHandler = require('../services/aiErrorHandler');
const aiCacheService = require('../services/aiCacheService');
const aiModelManager = require('../services/aiModelManager');
const optimizedImageProcessor = require('../services/optimizedImageProcessor');
>>>>>>> 482440ed

// AI Service methods
const runPrediction = async (plantId, sensorData) => {
    try {
        // Get the active model
        const activeModel = await AIModel.findActive();
        if (!activeModel) {
            throw new Error('No active AI model found');
        }
        
        // Log that we're starting prediction
        await SystemLog.create({
            log_level: 'INFO',
            source: 'AIService',
            message: `Starting prediction for plant ${plantId} using model ${activeModel.model_name}`
        });

        // In a real system, we would load the model from the file_path and use it for prediction
        // For this example, we'll simulate a prediction
        
        // Simulate model prediction based on sensor data
        const moisture = sensorData.moisture || 0;
        const temperature = sensorData.temperature || 0;
        const light = sensorData.light || 0;
        
        // Simple rule-based prediction for demonstration
        let needsWatering = false;
        let wateringConfidence = 0;
        
        if (moisture < 30) {
            needsWatering = true;
            wateringConfidence = 90 + (30 - moisture);
        } else if (moisture < 45 && temperature > 25) {
            needsWatering = true;
            wateringConfidence = 70 + (45 - moisture) * 2;
        } else if (moisture < 60 && temperature > 30 && light > 80) {
            needsWatering = true;
            wateringConfidence = 60;
        }
        
        // Cap confidence at 100%
        wateringConfidence = Math.min(wateringConfidence, 100);
        
        // Log prediction completion
        await SystemLog.create({
            log_level: 'INFO',
            source: 'AIService',
            message: `Prediction completed for plant ${plantId}: needsWatering=${needsWatering}, confidence=${wateringConfidence}%`
        });
        
        return {
            needsWatering,
            confidence: wateringConfidence,
            recommendedAction: needsWatering ? 'Water the plant' : 'No watering needed',
            modelId: activeModel.model_id,
            modelName: activeModel.model_name,
            modelVersion: activeModel.version,
            timestamp: new Date()
        };
    } catch (error) {
        // Log error
        await SystemLog.create({
            log_level: 'ERROR',
            source: 'AIService',
            message: `Error in prediction for plant ${plantId}: ${error.message}`
        });
        
        throw error;
    }
};

// Test the AI model performance
const testModel = async (modelId, testDataPath) => {
    try {
        const model = await AIModel.findById(modelId);
        if (!model) {
            throw new Error('Model not found');
        }
        
        // Log testing start
        await SystemLog.create({
            log_level: 'INFO',
            source: 'AIService',
            message: `Testing model ${model.model_name} with test data from ${testDataPath}`
        });

        // In a real system, we would load the model and test data
        // For this example, we'll simulate test results
        
        // Simulate accuracy and performance metrics
        const accuracy = 85 + Math.random() * 10; // 85-95% accuracy
        const precision = 80 + Math.random() * 15; // 80-95% precision
        const recall = 75 + Math.random() * 20; // 75-95% recall
        const f1Score = 2 * (precision * recall) / (precision + recall);
        
        // Log test completion
        await SystemLog.create({
            log_level: 'INFO',
            source: 'AIService',
            message: `Testing completed for model ${model.model_name}: accuracy=${accuracy.toFixed(2)}%`
        });
        
        return {
            modelId: model.model_id,
            modelName: model.model_name,
            version: model.version,
            metrics: {
                accuracy: accuracy.toFixed(2),
                precision: precision.toFixed(2),
                recall: recall.toFixed(2),
                f1Score: f1Score.toFixed(2)
            },
            testDate: new Date()
        };
    } catch (error) {
        // Log error
        await SystemLog.create({
            log_level: 'ERROR',
            source: 'AIService',
            message: `Error testing model ${modelId}: ${error.message}`
        });
        
        throw error;
    }
};

// Controller methods
// Get all AI models
const getAllModels = async (req, res) => {
    try {
        const models = await AIModel.findAll();
        res.json(models);
    } catch (error) {
        console.error('Error fetching AI models:', error);
        res.status(500).json({ message: 'Error fetching AI models', error: error.message });
    }
};

// Get AI model by ID
const getModelById = async (req, res) => {
    try {
        const model = await AIModel.findById(req.params.id);
        if (!model) {
            return res.status(404).json({ message: 'AI model not found' });
        }
        res.json(model);
    } catch (error) {
        console.error(`Error fetching AI model ${req.params.id}:`, error);
        res.status(500).json({ message: 'Error fetching AI model', error: error.message });
    }
};

// Get active AI model
const getActiveModel = async (req, res) => {
    try {
        const model = await AIModel.findActive();
        if (!model) {
            return res.status(404).json({ message: 'No active AI model found' });
        }
        res.json(model);
    } catch (error) {
        console.error('Error fetching active AI model:', error);
        res.status(500).json({ message: 'Error fetching active AI model', error: error.message });
    }
};

// Create new AI model
const createModel = async (req, res) => {
    try {
        const errors = validationResult(req);
        if (!errors.isEmpty()) {
            return res.status(400).json({ errors: errors.array() });
        }
        
        // Create model from request body
        const newModel = new AIModel({
            model_name: req.body.model_name,
            version: req.body.version,
            file_path: req.body.file_path,
            is_active: req.body.is_active || false,
            uploaded_by: req.user.id // Assuming user is available from authentication middleware
        });
        
        // Save the model
        const savedModel = await newModel.save();
        
        // If set as active, activate it
        if (req.body.is_active) {
            await savedModel.setAsActive();
        }
        
        res.status(201).json(savedModel);
    } catch (error) {
        console.error('Error creating AI model:', error);
        res.status(500).json({ message: 'Error creating AI model', error: error.message });
    }
};

// Update AI model
const updateModel = async (req, res) => {
    try {
        const errors = validationResult(req);
        if (!errors.isEmpty()) {
            return res.status(400).json({ errors: errors.array() });
        }
        
        // Find the model to update
        let model = await AIModel.findById(req.params.id);
        if (!model) {
            return res.status(404).json({ message: 'AI model not found' });
        }
        
        // Update model properties
        model.model_name = req.body.model_name || model.model_name;
        model.version = req.body.version || model.version;
        model.file_path = req.body.file_path || model.file_path;
        model.is_active = req.body.is_active !== undefined ? req.body.is_active : model.is_active;
        
        // Save the updated model
        const updatedModel = await model.save();
        
        // If set as active, activate it
        if (req.body.is_active) {
            await updatedModel.setAsActive();
        }
        
        res.json(updatedModel);
    } catch (error) {
        console.error(`Error updating AI model ${req.params.id}:`, error);
        res.status(500).json({ message: 'Error updating AI model', error: error.message });
    }
};

// Set model as active
const setModelActive = async (req, res) => {
    try {
        // Find the model
        let model = await AIModel.findById(req.params.id);
        if (!model) {
            return res.status(404).json({ message: 'AI model not found' });
        }
        
        // Set as active
        await model.setAsActive();
        
        res.json({ 
            message: `Model ${model.model_name} set as active`,
            model
        });
    } catch (error) {
        console.error(`Error setting AI model ${req.params.id} as active:`, error);
        res.status(500).json({ message: 'Error setting AI model as active', error: error.message });
    }
};

// Delete AI model
const deleteModel = async (req, res) => {
    try {
        // Find the model
        let model = await AIModel.findById(req.params.id);
        if (!model) {
            return res.status(404).json({ message: 'AI model not found' });
        }
        
        // Check if it's active
        if (model.is_active) {
            return res.status(400).json({ message: 'Cannot delete the active AI model. Set another model as active first.' });
        }
        
        // Delete the model
        await model.delete();
        
        res.json({ message: `AI model ${req.params.id} deleted successfully` });
    } catch (error) {
        console.error(`Error deleting AI model ${req.params.id}:`, error);
        res.status(500).json({ message: 'Error deleting AI model', error: error.message });
    }
};

// Run prediction for a plant
const runPredictionForPlant = async (req, res) => {
    try {
        const errors = validationResult(req);
        if (!errors.isEmpty()) {
            return res.status(400).json({ errors: errors.array() });
        }
        
        const plantId = req.params.plantId;
        const sensorData = req.body;
        
        // Run prediction
        const prediction = await runPrediction(plantId, sensorData);
        
        res.json(prediction);
    } catch (error) {
        console.error(`Error running prediction for plant ${req.params.plantId}:`, error);
        res.status(500).json({ message: 'Error running AI prediction', error: error.message });
    }
};

// Test model performance
const testModelPerformance = async (req, res) => {
    try {
        const errors = validationResult(req);
        if (!errors.isEmpty()) {
            return res.status(400).json({ errors: errors.array() });
        }
        
        const modelId = req.params.id;
        const testDataPath = req.body.testDataPath;
        
        // Run tests
        const testResults = await testModel(modelId, testDataPath);
        
        res.json(testResults);
    } catch (error) {
        console.error(`Error testing AI model ${req.params.id}:`, error);
        res.status(500).json({ message: 'Error testing AI model', error: error.message });
    }
};

// Analyze plant condition using AI
const analyzePlantCondition = async (req, res) => {
    try {
        const errors = validationResult(req);
        if (!errors.isEmpty()) {
            return res.status(400).json({ errors: errors.array() });
        }

        // Extract data from request body
        const { plantId, imageData, sensorData } = req.body;
        
        if (!plantId) {
            return res.status(400).json({ 
                success: false, 
                message: 'Plant ID is required' 
            });
        }

        // Log the analysis request
        await SystemLog.create({
            log_level: 'INFO',
            source: 'AIService',
            message: `Plant condition analysis requested for plant ${plantId}`
        });

        // Process the analysis
        // This would normally call an AI service or model to analyze the plant
        // For demonstration, we'll simulate an analysis result based on sensor data
        
        let analysisResult = {
            plantId,
            timestamp: new Date(),
            healthStatus: 'healthy',
            confidence: 85,
            issues: [],
            recommendations: ['Maintain current care routine'],
        };
        
        if (sensorData) {
            // If moisture is too low
            if (sensorData.moisture && sensorData.moisture < 30) {
                analysisResult.healthStatus = 'stressed';
                analysisResult.issues.push('Low moisture detected');
                analysisResult.recommendations.push('Water your plant immediately');
                analysisResult.confidence = 90;
            }
            
            // If temperature is too high
            if (sensorData.temperature && sensorData.temperature > 30) {
                analysisResult.healthStatus = 'stressed';
                analysisResult.issues.push('High temperature detected');
                analysisResult.recommendations.push('Move plant to cooler location');
                analysisResult.confidence = Math.max(analysisResult.confidence, 85);
            }
            
            // If light is too low
            if (sensorData.light && sensorData.light < 20) {
                analysisResult.healthStatus = 'stressed';
                analysisResult.issues.push('Low light conditions detected');
                analysisResult.recommendations.push('Move plant to brighter location');
                analysisResult.confidence = Math.max(analysisResult.confidence, 80);
            }
        }
        
        // If image data provided, we would normally analyze it here
        // For now, just acknowledge it was received
        if (imageData) {
            analysisResult.imageAnalyzed = true;
        }
        
        // Log the analysis results
        await SystemLog.create({
            log_level: 'INFO',
            source: 'AIService',
            message: `Plant condition analysis completed for plant ${plantId}: ${analysisResult.healthStatus} (${analysisResult.confidence}% confidence)`
        });

        return res.json({
            success: true,
            data: analysisResult
        });
    } catch (error) {
        console.error('Error analyzing plant condition:', error);
        
        // Log the error
        await SystemLog.create({
            log_level: 'ERROR',
            source: 'AIService',
            message: `Error analyzing plant condition: ${error.message}`
        });
        
        return res.status(500).json({
            success: false,
            message: 'Failed to analyze plant condition',
            error: error.message
        });
    }
};

// Optimize watering schedule using AI
const optimizeWateringSchedule = async (req, res) => {
    try {
        const errors = validationResult(req);
        if (!errors.isEmpty()) {
            return res.status(400).json({ errors: errors.array() });
        }

        const { plantId, historicalData, preferences } = req.body;
        
        if (!plantId) {
            return res.status(400).json({ 
                success: false, 
                message: 'Plant ID is required' 
            });
        }

        // Log the optimization request
        await SystemLog.create({
            log_level: 'INFO',
            source: 'AIService',
            message: `Watering schedule optimization requested for plant ${plantId}`
        });

        // Process the optimization request
        // In a real system, this would analyze historical data and user preferences
        // For now, we'll generate a simulated schedule
        
        // Default times (8 AM, 6 PM)
        let schedule = {
            plantId,
            generatedAt: new Date(),
            scheduleType: preferences?.scheduleType || 'fixed', // fixed or adaptive
            wateringDays: preferences?.wateringDays || ['Monday', 'Thursday', 'Saturday'],
            wateringTimes: preferences?.wateringTimes || ['08:00', '18:00'],
            wateringDuration: preferences?.wateringDuration || 20, // seconds
            recommendations: [
                'Adjust watering based on temperature changes',
                'Monitor moisture levels between waterings'
            ],
            efficiency: 85 // percent
        };
        
        // If we have historical data, make the schedule more "intelligent"
        if (historicalData && historicalData.length > 0) {
            // Simulate analyzing the data for optimal times
            schedule.efficiency = 92;
            schedule.recommendations.push('Schedule optimized based on past 30 days of plant data');
            
            // If user has morning preference, adjust schedule
            if (preferences && preferences.morningPreference) {
                schedule.wateringTimes = ['07:30', ''];
                schedule.recommendations.push('Morning-only schedule applied based on preferences');
            }
        }

        // Log the schedule generation
        await SystemLog.create({
            log_level: 'INFO',
            source: 'AIService',
            message: `Watering schedule generated for plant ${plantId} with ${schedule.efficiency}% efficiency`
        });

        return res.json({
            success: true,
            data: schedule
        });
    } catch (error) {
        console.error('Error optimizing watering schedule:', error);
        
        // Log the error
        await SystemLog.create({
            log_level: 'ERROR',
            source: 'AIService',
            message: `Error optimizing watering schedule: ${error.message}`
        });
        
        return res.status(500).json({
            success: false,
            message: 'Failed to optimize watering schedule',
            error: error.message
        });
    }
};

// Analyze historical data
const analyzeHistoricalData = async (req, res) => {
    try {
        const errors = validationResult(req);
        if (!errors.isEmpty()) {
            return res.status(400).json({ errors: errors.array() });
        }

        const { plantId, startDate, endDate, dataType } = req.body;
        
        if (!plantId) {
            return res.status(400).json({ 
                success: false, 
                message: 'Plant ID is required' 
            });
        }

        // Log the analysis request
        await SystemLog.create({
            log_level: 'INFO',
            source: 'AIService',
            message: `Historical data analysis requested for plant ${plantId} from ${startDate} to ${endDate}`
        });

        // Process the analysis request
        // In a real system, this would retrieve historical sensor and watering data
        // For now, we'll generate simulated analysis results
        
        let analysisResult = {
            plantId,
            analyzedAt: new Date(),
            dateRange: {
                start: startDate || new Date(Date.now() - 30 * 24 * 60 * 60 * 1000).toISOString().split('T')[0], // 30 days ago
                end: endDate || new Date().toISOString().split('T')[0] // today
            },
            dataPoints: 86, // simulated number of data points analyzed
            insights: [
                'Plant has been consistently healthy over the analyzed period',
                'Moisture levels have been optimal 78% of the time',
                'Light conditions were below optimal for 3 days in the period'
            ],
            recommendations: [
                'Consider increasing water frequency during warmer days',
                'Current care routine is generally appropriate for this plant'
            ],
            charts: {
                moisture: {
                    trend: 'stable',
                    average: 65,
                    min: 32,
                    max: 89
                },
                temperature: {
                    trend: 'increasing',
                    average: 24,
                    min: 18,
                    max: 31
                },
                light: {
                    trend: 'fluctuating',
                    average: 70,
                    min: 25,
                    max: 95
                }
            }
        };
        
        // If specific data type was requested, focus the analysis
        if (dataType) {
            analysisResult.focusArea = dataType;
            analysisResult.insights = analysisResult.insights.filter(insight => 
                insight.toLowerCase().includes(dataType.toLowerCase()));
                
            if (analysisResult.insights.length === 0) {
                analysisResult.insights.push(`No specific insights found for ${dataType}`);
            }
        }

        // Log the analysis completion
        await SystemLog.create({
            log_level: 'INFO',
            source: 'AIService',
            message: `Historical data analysis completed for plant ${plantId} with ${analysisResult.insights.length} insights`
        });

        return res.json({
            success: true,
            data: analysisResult
        });
    } catch (error) {
        console.error('Error analyzing historical data:', error);
        
        // Log the error
        await SystemLog.create({
            log_level: 'ERROR',
            source: 'AIService',
            message: `Error analyzing historical data: ${error.message}`
        });
        
        return res.status(500).json({
            success: false,
            message: 'Failed to analyze historical data',
            error: error.message
        });
    }
};

// Process plant image for identification and analysis
const processPlantImage = async (req, res) => {
    try {
        if (!req.file) {
            return res.status(400).json({
                success: false,
                message: 'No image file provided'
            });
        }

        // Log the image analysis request
        await SystemLog.create({
            log_level: 'INFO',
            source: 'AIService',
            message: `Plant image analysis requested by user ${req.user.user_id}`
        });

        // Extract file information
        const filePath = req.file.path;
        const fileType = req.file.mimetype;
        
        // In a real system, we would send this to an image recognition model
        // For this example, we'll simulate a response
        
        // Simulated delay for "processing"
        await new Promise(resolve => setTimeout(resolve, 500));
        
        // Simulated analysis result
        const analysisResult = {
            timestamp: new Date(),
            imageId: req.file.filename,
            plantIdentification: {
                species: {
                    scientificName: "Monstera deliciosa",
                    commonNames: ["Swiss cheese plant", "Split-leaf philodendron"],
                    confidence: 92.4
                },
                alternatives: [
                    {
                        scientificName: "Philodendron bipinnatifidum",
                        commonNames: ["Tree philodendron"],
                        confidence: 8.6
                    }
                ]
            },
            healthAssessment: {
                status: "healthy",
                confidence: 88.2,
                issues: [],
                recommendations: [
                    "Continue current care routine",
                    "This plant thrives in indirect bright light"
                ]
            }
        };
        
        // If file path starts with "problem_" or contains specific patterns, simulate disease detection
        if (req.file.originalname.toLowerCase().includes('problem') || 
            req.file.originalname.toLowerCase().includes('disease') ||
            req.file.originalname.toLowerCase().includes('yellow')) {
            
            analysisResult.healthAssessment.status = "unhealthy";
            analysisResult.healthAssessment.confidence = 79.5;
            analysisResult.healthAssessment.issues = [
                {
                    type: "Leaf yellowing",
                    confidence: 86.7,
                    description: "Some leaves show yellowing which may indicate overwatering"
                },
                {
                    type: "Possible root rot",
                    confidence: 65.3,
                    description: "Signs consistent with early stage root rot"
                }
            ];
            analysisResult.healthAssessment.recommendations = [
                "Check soil moisture and reduce watering frequency",
                "Ensure proper drainage in pot",
                "Remove affected leaves"
            ];
        }
        
        // Log the completion
        await SystemLog.create({
            log_level: 'INFO',
            source: 'AIService',
            message: `Plant image analysis completed with ${analysisResult.healthAssessment.status} result`
        });

        // In a production system, we might clean up the uploaded file or move it to permanent storage
        // For now we'll just leave it in the uploads directory
        
        return res.json({
            success: true,
            data: analysisResult
        });
    } catch (error) {
        console.error('Error processing plant image:', error);
        
        // Log the error
        await SystemLog.create({
            log_level: 'ERROR',
            source: 'AIService',
            message: `Error processing plant image: ${error.message}`
        });
        
        return res.status(500).json({
            success: false,
            message: 'Failed to process plant image',
            error: error.message
        });
    }
};

// Enhanced chatbot processing with error handling and caching
const processChatbotQuery = async (req, res) => {
    const startTime = Date.now();
    
    try {
        const { message, conversation_id, plant_id, context } = req.body;
        const userId = req.user?.user_id || req.user?.id;
        
        // Input validation
        const validationErrors = aiErrorHandler.validateInput(req.body, {
            message: { required: true, type: 'string' },
            conversation_id: { type: 'string' },
            plant_id: { type: 'number' },
            context: { type: 'object' }
        });

        if (validationErrors.length > 0) {
            return res.status(400).json(
                aiErrorHandler.createErrorResponse('Validation failed', { validationErrors }, 400)
            );
        }

        if (!userId) {
            return res.status(401).json(
                aiErrorHandler.createErrorResponse('User authentication required', null, 401)
            );
        }

        // Generate conversation ID if not provided
        const conversationId = conversation_id || `conv_${Date.now()}_${Math.random().toString(36).substring(2, 9)}`;

        // Check cache first
        const cacheKey = { message, context, userId };
        const cachedResponse = await aiCacheService.getCachedChatbotResponse(message, cacheKey);
        
        if (cachedResponse) {
            await aiErrorHandler.logEvent('INFO', 'Chatbot response served from cache', { userId, message: message.substring(0, 50) });
            
            return res.json({
                success: true,
                data: {
                    ...cachedResponse,
                    conversation_id: conversationId,
                    cached: true,
                    processing_time_ms: Date.now() - startTime
                }
            });
        }

        // Log the chatbot query
        await aiErrorHandler.logEvent('INFO', `Chatbot query received from user ${userId}`, { 
            message: message.substring(0, 50),
            conversationId,
            plantId: plant_id
        });

        // Get conversation history with error handling
        const conversationHistory = await aiErrorHandler.handleDatabaseOperation(async () => {
            const ChatHistory = require('../models/ChatHistory');
            return await ChatHistory.getConversationContext(conversationId, 10);
        }, { userId, conversationId });

        // Process chatbot request with retry mechanism
        const chatResult = await aiErrorHandler.executeWithRetry(async () => {
            // This method is deprecated - AI processing now handled by AI microservice
            // Return error directing to use AI service endpoint
            throw new Error('AI processing has been moved to microservice. Use /api/ai/chatbot endpoint instead.');
        }, 'chatbot processing', { userId, message: message.substring(0, 50) });

        // If we get here, it means the operation succeeded (which shouldn't happen with current implementation)
        // Store the conversation in database with error handling
        await aiErrorHandler.handleDatabaseOperation(async () => {
            const ChatHistory = require('../models/ChatHistory');
            return await ChatHistory.createChat(
                userId,
                message,
                chatResult.response,
                plant_id,
                conversationId,
                {
                    ...context,
                    source: chatResult.source,
                    model: chatResult.model,
                    confidence: chatResult.confidence,
                    isPlantRelated: chatResult.isPlantRelated
                }
            );
        }, { userId, conversationId });

        // Cache the response
        await aiCacheService.cacheChatbotResponse(message, cacheKey, chatResult);

        // Log successful response
        await aiErrorHandler.logEvent('INFO', 'Chatbot response generated successfully', {
            userId,
            source: chatResult.source,
            confidence: chatResult.confidence,
            processingTime: Date.now() - startTime
        });

        return res.json({
            success: true,
            data: {
                response: chatResult.response,
                conversation_id: conversationId,
                timestamp: new Date(),
                isPlantRelated: chatResult.isPlantRelated,
                confidence: chatResult.confidence,
                source: chatResult.source,
                model: chatResult.model,
                usage: chatResult.usage,
                processing_time_ms: Date.now() - startTime
            }
        });

    } catch (error) {
        console.error('Error processing chatbot query:', error);
        
        // Get fallback response
        const fallbackResponse = aiErrorHandler.getFallbackResponse('chatbot', error, {
            userId: req.user?.user_id || req.user?.id,
            message: req.body.message?.substring(0, 50)
        });

        // Log the error
        await aiErrorHandler.logEvent('ERROR', 'Chatbot processing failed, using fallback', {
            error: error.message,
            userId: req.user?.user_id || req.user?.id,
            processingTime: Date.now() - startTime
        });

        return res.status(200).json(fallbackResponse); // Return 200 with fallback response
    }
};

// Enhanced Image Recognition API endpoint with comprehensive error handling
const processImageRecognition = async (req, res) => {
    const startTime = Date.now();
    
    try {
        const errors = validationResult(req);
        if (!errors.isEmpty()) {
            return res.status(400).json(
                aiErrorHandler.createErrorResponse('Validation failed', { errors: errors.array() }, 400)
            );
        }

        // Enhanced security: File validation already done by middleware
        if (!req.file) {
            return res.status(400).json(
                aiErrorHandler.createErrorResponse('No image file provided', null, 400)
            );
        }

        const userId = req.user?.user_id || req.user?.id;
        if (!userId) {
            return res.status(401).json(
                aiErrorHandler.createErrorResponse('User authentication required', null, 401)
            );
        }

        const { plant_id, plant_type } = req.body;

        // Generate image hash for caching
        const imageHash = await aiCacheService.generateImageHash(req.file.path);
        
        // Check cache first
        if (imageHash) {
            const cachedResult = await aiCacheService.getCachedDiseaseRecognition(imageHash);
            
            if (cachedResult) {
                await aiErrorHandler.logEvent('INFO', 'Disease recognition served from cache', { 
                    userId,
                    imageHash: imageHash.substring(0, 16),
                    plantId: plant_id
                });
                
                // Clean up uploaded file since we're using cached result
                try {
                    const fs = require('fs');
                    if (fs.existsSync(req.file.path)) {
                        fs.unlinkSync(req.file.path);
                    }
                } catch (cleanupError) {
                    console.warn('Warning cleaning up cached file:', cleanupError.message);
                }
                
                return res.json({
                    success: true,
                    data: {
                        ...cachedResult,
                        cached: true,
                        processing_time_ms: Date.now() - startTime,
                        timestamp: new Date().toISOString()
                    }
                });
            }
        }

        // Enhanced logging with more details
        await aiErrorHandler.logEvent('INFO', 'Enhanced image recognition requested', {
            userId,
            plantId: plant_id || 'unknown',
            filename: req.file.originalname,
            fileSize: req.file.size
        });

        // Process image with comprehensive error handling
        const analysisResult = await aiErrorHandler.handleImageProcessing(async () => {
            // Use enhanced disease recognition model
            const EnhancedModelLoader = require('../ai_models/disease_recognition/enhancedModelLoader');
            const enhancedModel = new EnhancedModelLoader();
            
            try {
                // Load the enhanced model with error handling
                await enhancedModel.loadModel();
                
                // Enhanced image preprocessing
                const ImagePreprocessor = require('../ai_models/disease_recognition/imagePreprocessor');
                const preprocessor = new ImagePreprocessor();
                
                // Validate image quality
                const imageFeatures = await preprocessor.extractImageFeatures(req.file.path);
                
                if (imageFeatures.quality.score < 0.2) {
                    throw new Error(`Image quality too poor for reliable analysis: ${imageFeatures.quality.score}`);
                }
                
                // Preprocess image for model
                const imageTensor = await preprocessor.preprocessImage(req.file.path);
                
                try {
                    // Run enhanced prediction
                    const predictionStart = Date.now();
                    const prediction = await enhancedModel.predict(imageTensor);
                    const processingTime = Date.now() - predictionStart;
                    
                    // Get enhanced recommendations
                    const topPrediction = prediction.topPrediction;
                    const treatments = enhancedModel.getTreatmentRecommendations(
                        topPrediction.disease, 
                        topPrediction.severity
                    );
                    const prevention = enhancedModel.getPreventionTips(topPrediction.disease);
                    const urgency = enhancedModel.getUrgencyLevel(topPrediction.disease, topPrediction.confidence);
                    
                    // Create thumbnail
                    const thumbnail = await preprocessor.createThumbnail(req.file.path);
                    
                    // Enhanced analysis result with better structure
                    const result = {
                        diseaseDetected: topPrediction.disease,
                        confidence: Math.round(topPrediction.confidence * 10000) / 10000,
                        severity: topPrediction.severity,
                        isHealthy: topPrediction.disease === 'Healthy',
                        allPredictions: prediction.allPredictions.map(p => ({
                            disease: p.disease,
                            confidence: Math.round(p.confidence * 10000) / 10000,
                            severity: p.severity
                        })),
                        treatmentSuggestions: treatments,
                        preventionTips: prevention,
                        urgency: urgency,
                        reliability: {
                            score: Math.round(topPrediction.confidence * 100),
                            level: topPrediction.confidence > 0.8 ? 'high' : 
                                   topPrediction.confidence > 0.6 ? 'medium' : 
                                   topPrediction.confidence > 0.4 ? 'low' : 'very_low',
                            factors: [
                                `Enhanced CNN model used`,
                                `Image quality: ${imageFeatures.quality.score.toFixed(2)}`,
                                `Processing time: ${processingTime}ms`
                            ],
                            recommendation: topPrediction.confidence > 0.7 ? 
                                'Results are reliable for guidance, but consult experts for treatment' :
                                'Results should be verified with additional analysis'
                        },
                        imageQuality: imageFeatures.quality,
                        processingTime: processingTime,
                        warnings: [],
                        disclaimers: [
                            'This AI analysis is for informational purposes only',
                            'Always consult with plant care professionals for treatment decisions',
                            'Results may vary based on image quality and lighting conditions',
                            'This system is designed to assist, not replace, expert diagnosis'
                        ],
                        modelVersion: prediction.modelVersion
                    };
                    
                    // Add warnings based on confidence and quality
                    if (topPrediction.confidence < 0.6) {
                        result.warnings.push('Low confidence prediction - consider retaking photo with better lighting');
                    }
                    
                    if (imageFeatures.quality.score < 0.5) {
                        result.warnings.push('Image quality could be improved for better results');
                    }
                    
                    if (urgency === 'high') {
                        result.warnings.push('URGENT: This condition may require immediate attention');
                    }
                    
                    return result;
                    
                } finally {
                    // Always clean up tensor
                    if (imageTensor) {
                        imageTensor.dispose();
                    }
                }
                
            } finally {
                // Always clean up model
                if (enhancedModel) {
                    enhancedModel.dispose();
                }
            }
        }, { userId, filename: req.file.originalname });

        // Handle the case where image processing returns fallback response
        if (!analysisResult.success) {
            // Cache the fallback response briefly
            if (imageHash) {
                await aiCacheService.cacheDiseaseRecognition(imageHash, analysisResult.data);
            }
            
            return res.json({
                success: true,
                data: {
                    ...analysisResult.data,
                    analysis_id: null,
                    plant_id: plant_id || null,
                    timestamp: new Date().toISOString(),
                    processing_time_ms: Date.now() - startTime,
                    fallback: true
                }
            });
        }

        // Upload image to cloud storage first
        const cloudStorageService = require('../services/cloudStorageService');
        let uploadedFile;
        
        try {
            uploadedFile = await cloudStorageService.uploadImage(req.file, {
                userId: userId,
                plantId: plant_id,
                category: 'disease_analysis'
            });
            
            console.log(`✅ Image uploaded to storage: ${uploadedFile.filename}`);
            
        } catch (uploadError) {
            console.error('❌ Error uploading to storage:', uploadError);
            uploadedFile = {
                filename: req.file.filename || 'unknown',
                path: req.file.path,
                url: null,
                thumbnailUrl: null
            };
        }

        // Enhanced database storage with cloud storage info
        const ImageAnalysis = require('../models/ImageAnalysis');
        let savedAnalysis;
        
        try {
            savedAnalysis = await ImageAnalysis.create({
                user_id: userId,
                plant_id: plant_id || null,
                image_path: uploadedFile.path || req.file.path,
                original_filename: req.fileValidation?.sanitizedFilename || req.file.originalname,
                analysis_result: {
                    ...analysisResult,
                    storage: {
                        filename: uploadedFile.filename,
                        url: uploadedFile.url,
                        thumbnailUrl: uploadedFile.thumbnailUrl,
                        uploadedAt: uploadedFile.uploadedAt || new Date()
                    }
                },
                disease_detected: analysisResult.diseaseDetected,
                confidence_score: analysisResult.confidence,
                treatment_suggestions: analysisResult.treatmentSuggestions
            });
            
            console.log(`✅ Analysis saved to database with ID: ${savedAnalysis.analysis_id}`);
            
        } catch (dbError) {
            console.error('❌ Database error saving image analysis:', dbError);
            savedAnalysis = { analysis_id: null };
            
            await SystemLog.create({
                log_level: 'ERROR',
                source: 'AIService',
                message: `Failed to save image analysis to database: ${dbError.message}`
            });
        }

        // Enhanced logging with performance metrics
        const totalTime = Date.now() - startTime;
        await SystemLog.create({
            log_level: 'INFO',
            source: 'AIService',
            message: `Enhanced image analysis completed for user ${userId}: ${analysisResult.diseaseDetected} detected (${Math.round(analysisResult.confidence * 100)}% confidence) in ${totalTime}ms`
        });

        // Schedule file cleanup (keep file for 1 hour for potential reprocessing)
        const fileCleanupService = require('../services/fileCleanupService');
        if (!process.env.KEEP_UPLOADED_IMAGES) {
            fileCleanupService.scheduleFileCleanup(req.file.path, 60 * 60 * 1000); // 1 hour
        }

        // Enhanced response with comprehensive data
        return res.json({
            success: true,
            data: {
                analysis_id: savedAnalysis.analysis_id,
                plant_id: plant_id || null,
                disease_detected: analysisResult.diseaseDetected,
                confidence: analysisResult.confidence,
                severity: analysisResult.severity,
                is_healthy: analysisResult.isHealthy,
                treatment_suggestions: analysisResult.treatmentSuggestions,
                prevention_tips: analysisResult.preventionTips,
                urgency: analysisResult.urgency,
                reliability: analysisResult.reliability,
                image_quality: analysisResult.imageQuality,
                processing_time_ms: analysisResult.processingTime,
                total_time_ms: totalTime,
                warnings: analysisResult.warnings,
                disclaimers: analysisResult.disclaimers,
                model_version: modelVersion,
                timestamp: new Date().toISOString(),
                all_predictions: analysisResult.allPredictions,
                file_info: {
                    original_name: req.file.originalname,
                    size_bytes: req.file.size,
                    mime_type: req.file.mimetype,
                    validation_warnings: req.fileValidation?.warnings || []
                }
            }
        });

    } catch (error) {
        console.error('❌ Critical error in enhanced image recognition:', error);
        
        // Enhanced cleanup with better error handling
        if (req.file && req.file.path) {
            try {
                const fs = require('fs');
                if (fs.existsSync(req.file.path)) {
                    fs.unlinkSync(req.file.path);
                    console.log('🧹 Cleaned up file after error');
                }
            } catch (cleanupError) {
                console.error('❌ Failed to clean up file after error:', cleanupError.message);
            }
        }
        
        // Enhanced error logging
        try {
            await SystemLog.create({
                log_level: 'ERROR',
                source: 'AIService',
                message: `Critical error in enhanced image recognition: ${error.message}, Stack: ${error.stack?.substring(0, 500)}`
            });
        } catch (logError) {
            console.error('❌ Failed to log critical error:', logError);
        }

        return res.status(500).json({
            success: false,
            message: 'Failed to process image recognition',
            error: process.env.NODE_ENV === 'production' ? 'Internal server error' : error.message,
            timestamp: new Date().toISOString(),
            request_id: `req_${Date.now()}_${Math.random().toString(36).substring(2, 9)}`
        });
    }
};

// Enhanced watering prediction with error handling and caching
const predictWatering = async (req, res) => {
    const startTime = Date.now();
    
    try {
        const errors = validationResult(req);
        if (!errors.isEmpty()) {
            return res.status(400).json(
                aiErrorHandler.createErrorResponse('Validation failed', { errors: errors.array() }, 400)
            );
        }

        const { plant_id, sensor_data } = req.body;
        
        // Enhanced input validation
        const validationErrors = aiErrorHandler.validateInput(req.body, {
            plant_id: { type: 'number' }, // Allow null/undefined
            sensor_data: { required: true, type: 'object' }
        });

        if (validationErrors.length > 0) {
            return res.status(400).json(
                aiErrorHandler.createErrorResponse('Input validation failed', { validationErrors }, 400)
            );
        }

        // Check cache first
        const cachedPrediction = await aiCacheService.getCachedWateringPrediction(sensor_data, plant_id);
        
        if (cachedPrediction) {
            await aiErrorHandler.logEvent('INFO', 'Watering prediction served from cache', { 
                plantId: plant_id,
                sensorData: sensor_data
            });
            
            return res.json({
                success: true,
                data: {
                    prediction_id: null,
                    plant_id: plant_id,
                    prediction: {
                        ...cachedPrediction,
                        cached: true
                    },
                    model_version: cachedPrediction.modelUsed || 'cached',
                    timestamp: new Date().toISOString(),
                    input_data: sensor_data,
                    processing_time_ms: Date.now() - startTime
                }
            });
        }

        // Log the prediction request
        await aiErrorHandler.logEvent('INFO', `Watering prediction requested for plant ${plant_id}`, {
            plantId: plant_id,
            sensorData: sensor_data
        });

        // Get historical data with error handling
        let historicalData = [];
        if (plant_id) {
            historicalData = await aiErrorHandler.handleDatabaseOperation(async () => {
                const SensorData = require('../models/SensorData');
                return await SensorData.getRecentData(plant_id, 7); // last 7 days
            }, { plantId: plant_id }) || [];
        }

        // Load and run prediction model with error handling
        const predictionResult = await aiErrorHandler.handleModelOperation(async () => {
            const UltimateWateringPredictionSystem = require('../ai_models/watering_prediction/ultimateSolution');
            const predictionSystem = new UltimateWateringPredictionSystem();
            
            try {
                const prediction = await predictionSystem.predict(sensor_data, historicalData, plant_id);
                
                const result = {
                    shouldWater: prediction.shouldWater,
                    confidence: prediction.confidence > 1 ? prediction.confidence / 100 : prediction.confidence,
                    recommendedAmount: prediction.recommendedAmount || 0,
                    reasoning: prediction.reasoning,
                    modelUsed: prediction.modelUsed,
                    processingTime: prediction.processingTime,
                    nextWateringDate: prediction.shouldWater ? new Date() : null,
                    recommendations: []
                };

                // Add recommendations based on prediction
                if (prediction.shouldWater) {
                    result.recommendations.push('Water your plant now');
                    if (result.recommendedAmount > 0) {
                        result.recommendations.push(`Recommended amount: ${result.recommendedAmount}ml`);
                    }
                } else {
                    result.recommendations.push('No watering needed at this time');
                    
                    const moisture = sensor_data.moisture || 50;
                    if (moisture > 70) {
                        result.recommendations.push('Check again in 3-4 days');
                    } else if (moisture > 50) {
                        result.recommendations.push('Check again in 1-2 days');
                    } else {
                        result.recommendations.push('Monitor closely, may need water soon');
                    }
                }

                return {
                    result,
                    modelVersion: prediction.systemVersion || '3.0.0-ultimate'
                };
            } finally {
                // Always dispose of the prediction system
                try {
                    predictionSystem.dispose();
                } catch (disposeError) {
                    console.warn('Warning disposing prediction system:', disposeError.message);
                }
            }
        }, 'watering prediction', { plantId: plant_id, sensorData: sensor_data });

        // Handle the case where model operation returns fallback response
        if (!predictionResult.success) {
            // Cache the fallback response briefly
            await aiCacheService.cacheWateringPrediction(sensor_data, plant_id, predictionResult.data.prediction);
            
            return res.json({
                success: true,
                data: {
                    prediction_id: null,
                    plant_id: plant_id,
                    prediction: predictionResult.data.prediction,
                    model_version: 'fallback',
                    timestamp: new Date().toISOString(),
                    input_data: sensor_data,
                    processing_time_ms: Date.now() - startTime,
                    fallback: true
                }
            });
        }

        // Store the prediction in the database with error handling
        const savedPrediction = await aiErrorHandler.handleDatabaseOperation(async () => {
            return await AIPrediction.createWateringPrediction(
                plant_id,
                sensor_data,
                predictionResult.result,
                predictionResult.result.confidence,
                predictionResult.modelVersion
            );
        }, { plantId: plant_id }) || { prediction_id: null };

        // Cache the successful prediction
        await aiCacheService.cacheWateringPrediction(sensor_data, plant_id, predictionResult.result);

        // Log successful prediction
        await aiErrorHandler.logEvent('INFO', 'Watering prediction completed successfully', {
            plantId: plant_id,
            shouldWater: predictionResult.result.shouldWater,
            confidence: Math.round(predictionResult.result.confidence * 100),
            processingTime: Date.now() - startTime
        });

        // Trigger automatic watering notifications if needed (requirement 2.5)
        if (predictionResult.result.shouldWater && predictionResult.result.confidence > 0.7 && plant_id) {
            // Handle notification creation with error handling (don't fail the main request)
            aiErrorHandler.executeWithRetry(async () => {
                const Plant = require('../models/Plant');
                const plant = await Plant.findById(plant_id);
                
                if (plant && plant.user_id) {
                    const Alert = require('../models/Alert');
                    await Alert.create({
                        user_id: plant.user_id,
                        title: 'Watering Needed',
                        message: `Your plant "${plant.custom_name || 'Plant #' + plant_id}" needs watering. ${predictionResult.result.reasoning}`,
                        type: 'watering_alert',
                        details: JSON.stringify({
                            plant_id: plant_id,
                            confidence: predictionResult.result.confidence,
                            recommended_amount: predictionResult.result.recommendedAmount,
                            prediction_id: savedPrediction.prediction_id
                        })
                    });
                }
            }, 'watering alert creation', { plantId: plant_id }).catch(alertError => {
                console.warn('Failed to create watering alert:', alertError.message);
            });
        }

        // Return the prediction result
        return res.json({
            success: true,
            data: {
                prediction_id: savedPrediction.prediction_id,
                plant_id: plant_id,
                prediction: predictionResult.result,
                model_version: predictionResult.modelVersion,
                timestamp: new Date().toISOString(),
                input_data: sensor_data,
                processing_time_ms: Date.now() - startTime
            }
        });

    } catch (error) {
        console.error('Error in watering prediction:', error);
        
        // Get fallback response
        const fallbackResponse = aiErrorHandler.getFallbackResponse('wateringPrediction', error, {
            plantId: req.body.plant_id,
            sensorData: req.body.sensor_data
        });

        // Log the error
        await aiErrorHandler.logEvent('ERROR', 'Watering prediction failed, using fallback', {
            error: error.message,
            plantId: req.body.plant_id,
            processingTime: Date.now() - startTime
        });

        return res.status(200).json(fallbackResponse); // Return 200 with fallback response
    }
};

// AI Performance and Optimization endpoints
const getAIPerformanceStats = async (req, res) => {
    try {
        const stats = {
            errorHandler: await aiErrorHandler.healthCheck(),
            cache: await aiCacheService.healthCheck(),
            modelManager: await aiModelManager.healthCheck(),
            imageProcessor: await optimizedImageProcessor.healthCheck(),
            system: {
                memory: process.memoryUsage(),
                uptime: process.uptime(),
                timestamp: new Date().toISOString()
            }
        };

        return res.json({
            success: true,
            data: stats
        });
    } catch (error) {
        console.error('Error getting AI performance stats:', error);
        return res.status(500).json(
            aiErrorHandler.createErrorResponse('Failed to get performance stats', error)
        );
    }
};

const optimizeAIPerformance = async (req, res) => {
    try {
        const results = {
            cache: await aiCacheService.optimizeCache(),
            modelManager: await aiModelManager.optimizePerformance(),
            imageProcessor: await optimizedImageProcessor.optimizePerformance()
        };

        await aiErrorHandler.logEvent('INFO', 'AI performance optimization completed', {
            results: Object.keys(results).map(key => ({ [key]: results[key].success }))
        });

        return res.json({
            success: true,
            message: 'AI performance optimization completed',
            data: results
        });
    } catch (error) {
        console.error('Error optimizing AI performance:', error);
        return res.status(500).json(
            aiErrorHandler.createErrorResponse('Failed to optimize performance', error)
        );
    }
};

const clearAICache = async (req, res) => {
    try {
        const { type = 'all' } = req.body;
        
        const result = await aiCacheService.clearCache(type);
        
        await aiErrorHandler.logEvent('INFO', `AI cache cleared: ${type}`, {
            type,
            success: result
        });

        return res.json({
            success: true,
            message: `Cache cleared: ${type}`,
            data: { type, cleared: result }
        });
    } catch (error) {
        console.error('Error clearing AI cache:', error);
        return res.status(500).json(
            aiErrorHandler.createErrorResponse('Failed to clear cache', error)
        );
    }
};

// Analyze plant health from image
const analyzeHealth = async (req, res) => {
    try {
        // Check if user is premium
        if (!req.user.isPremium) {
            return res.status(403).json({ message: 'Premium subscription required for image analysis features' });
        }

        if (!req.file) {
            return res.status(400).json({ message: 'No image file provided' });
        }

        // Get file path and validate image
        const imagePath = req.file.path;
        const fileSize = req.file.size;
        const fileType = req.file.mimetype;

        // Validate file type and size
        if (!fileType.startsWith('image/')) {
            // Delete the invalid file
            fs.unlinkSync(imagePath);
            return res.status(400).json({ message: 'Invalid file type. Please upload an image.' });
        }

        if (fileSize > 5 * 1024 * 1024) { // 5MB limit
            // Delete the oversized file
            fs.unlinkSync(imagePath);
            return res.status(400).json({ message: 'Image size exceeds the 5MB limit.' });
        }

        // Log analysis request
        await SystemLog.create({
            log_level: 'INFO',
            source: 'AIService',
            message: `Plant health analysis requested for image: ${req.file.originalname}`
        });

        // In a production system, we would send the image to the AI service
        // For this demo, we'll simulate the analysis results
        
        // Generate a random health score between 0.6 and 1.0 (mostly healthy plants)
        const healthScore = (0.6 + Math.random() * 0.4).toFixed(2);
        
        // Determine health details based on score
        const healthDetails = [
            { aspect: "Leaf Health", status: healthScore > 0.7 ? "good" : "needs_attention" },
            { aspect: "Hydration", status: healthScore > 0.75 ? "good" : "needs_attention" },
            { aspect: "Stem Structure", status: healthScore > 0.8 ? "good" : "needs_attention" },
            { aspect: "Color", status: healthScore > 0.85 ? "good" : "needs_attention" }
        ];
        
        // Generate some issues if the health score is not perfect
        const detectedIssues = [];
        if (healthScore < 0.95) {
            detectedIssues.push({
                name: "Slight Yellowing",
                description: "Minor yellowing detected on some leaf edges, possibly due to over-watering or nutrient imbalance."
            });
        }
        if (healthScore < 0.85) {
            detectedIssues.push({
                name: "Early Signs of Pests",
                description: "Tiny spots on leaves suggest early signs of pest activity, possibly spider mites or aphids."
            });
        }
        if (healthScore < 0.75) {
            detectedIssues.push({
                name: "Dehydration",
                description: "Plant shows signs of dehydration with curling leaf edges. Increase watering frequency."
            });
        }
        
        // Generate recommendations based on issues
        const recommendations = [
            "Ensure the plant is receiving adequate but indirect sunlight",
            "Maintain regular watering schedule, allowing soil to partially dry between waterings"
        ];
        
        if (detectedIssues.some(i => i.name === "Slight Yellowing")) {
            recommendations.push("Reduce watering frequency by 20% for the next 2 weeks");
            recommendations.push("Consider adding iron-rich fertilizer to address potential deficiency");
        }
        
        if (detectedIssues.some(i => i.name === "Early Signs of Pests")) {
            recommendations.push("Inspect leaves closely for pests and consider a gentle neem oil treatment");
            recommendations.push("Increase humidity around the plant by misting or using a pebble tray");
        }
        
        if (detectedIssues.some(i => i.name === "Dehydration")) {
            recommendations.push("Increase watering frequency for the next week");
            recommendations.push("Consider using a moisture meter to monitor soil moisture levels");
        }
        
        // Generate a plant identification with high confidence
        const plantIdentification = {
            name: "Monstera Deliciosa", // Mock plant name
            confidence: 0.92
        };
        
        // Generate the analysis result
        const analysisResult = {
            health_score: parseFloat(healthScore),
            health_details: healthDetails,
            detected_issues: detectedIssues,
            recommendations: recommendations,
            plant_identification: plantIdentification,
            analysis_date: new Date(),
            image_path: imagePath
        };
        
        // Store analysis in database (in a real system)
        // await PlantAnalysis.create({ ...analysisResult, user_id: req.user.id });
        
        // Log successful analysis
        await SystemLog.create({
            log_level: 'INFO',
            source: 'AIService',
            message: `Plant health analysis completed with score: ${healthScore}`
        });
        
        // Return the analysis to the client
        res.json(analysisResult);
        
    } catch (error) {
        console.error('Error analyzing plant health:', error);
        
        // Log error
        await SystemLog.create({
            log_level: 'ERROR',
            source: 'AIService',
            message: `Error analyzing plant health: ${error.message}`
        });
        
        res.status(500).json({ message: 'Error analyzing plant health', error: error.message });
    }
};

// Identify plant species from image
const identifyPlant = async (req, res) => {
    try {
        // Check if user is premium
        if (!req.user.isPremium) {
            return res.status(403).json({ message: 'Premium subscription required for plant identification features' });
        }

        if (!req.file) {
            return res.status(400).json({ message: 'No image file provided' });
        }

        // Get file path and validate image
        const imagePath = req.file.path;
        
        // Log identification request
        await SystemLog.create({
            log_level: 'INFO',
            source: 'AIService',
            message: `Plant identification requested for image: ${req.file.originalname}`
        });

        // In a production system, we would send the image to the AI service
        // For this demo, we'll simulate the identification results
        
        // Array of common houseplants with scientific names
        const commonHouseplants = [
            { common: "Monstera", scientific: "Monstera deliciosa" },
            { common: "Snake Plant", scientific: "Sansevieria trifasciata" },
            { common: "Peace Lily", scientific: "Spathiphyllum wallisii" },
            { common: "Pothos", scientific: "Epipremnum aureum" },
            { common: "Spider Plant", scientific: "Chlorophytum comosum" },
            { common: "Fiddle Leaf Fig", scientific: "Ficus lyrata" },
            { common: "ZZ Plant", scientific: "Zamioculcas zamiifolia" },
            { common: "Rubber Plant", scientific: "Ficus elastica" },
            { common: "Philodendron", scientific: "Philodendron hederaceum" },
            { common: "Aloe Vera", scientific: "Aloe barbadensis miller" }
        ];
        
        // Select a random plant
        const randomPlant = commonHouseplants[Math.floor(Math.random() * commonHouseplants.length)];
        
        // Generate a confidence score between 0.85 and 0.98
        const confidenceScore = (0.85 + Math.random() * 0.13).toFixed(2);
        
        // Generate the identification result
        const identificationResult = {
            plant_name: {
                common: randomPlant.common,
                scientific: randomPlant.scientific
            },
            confidence: parseFloat(confidenceScore),
            similar_plants: [
                commonHouseplants[Math.floor(Math.random() * commonHouseplants.length)].common,
                commonHouseplants[Math.floor(Math.random() * commonHouseplants.length)].common
            ],
            identification_date: new Date(),
            image_path: imagePath
        };
        
        // Log successful identification
        await SystemLog.create({
            log_level: 'INFO',
            source: 'AIService',
            message: `Plant identified as ${randomPlant.common} with ${confidenceScore} confidence`
        });
        
        // Return the identification to the client
        res.json(identificationResult);
        
    } catch (error) {
        console.error('Error identifying plant:', error);
        
        // Log error
        await SystemLog.create({
            log_level: 'ERROR',
            source: 'AIService',
            message: `Error identifying plant: ${error.message}`
        });
        
        res.status(500).json({ message: 'Error identifying plant', error: error.message });
    }
};

// Get analysis history for a plant
const getAnalysisHistory = async (req, res) => {
    try {
        const plantId = req.params.plantId;
        const userId = req.user.id;
        
        // In a production system, we would fetch from database
        // For this demo, we'll generate mock history data
        
        // Generate between 3-8 mock analysis entries
        const entryCount = 3 + Math.floor(Math.random() * 6);
        const mockHistory = [];
        
        for (let i = 0; i < entryCount; i++) {
            // Create a date within the last 30 days
            const date = new Date();
            date.setDate(date.getDate() - Math.floor(Math.random() * 30));
            
            // Generate a health score that generally improves over time (older entries have lower scores)
            const baseScore = 0.5 + (i / entryCount) * 0.4;
            const healthScore = (baseScore + Math.random() * 0.1).toFixed(2);
            
            mockHistory.push({
                id: `analysis_${i + 1}`,
                plant_id: plantId,
                analysis_date: date,
                health_score: parseFloat(healthScore),
                image_url: `/uploads/plants/analysis_${plantId}_${i + 1}.jpg`,
                summary: healthScore > 0.8 
                    ? "Plant shows excellent health and growth" 
                    : healthScore > 0.6 
                        ? "Plant is healthy but shows minor stress signs"
                        : "Plant shows multiple signs of stress, requiring attention"
            });
        }
        
        // Sort by date, newest first
        mockHistory.sort((a, b) => b.analysis_date - a.analysis_date);
        
        res.json({
            plant_id: plantId,
            analysis_count: mockHistory.length,
            analysis_history: mockHistory
        });
        
    } catch (error) {
        console.error(`Error getting analysis history for plant ${req.params.plantId}:`, error);
        res.status(500).json({ message: 'Error retrieving analysis history', error: error.message });
    }
};

// Detect disease from plant image
const detectDisease = async (req, res) => {
    try {
        // Check if user is premium
        if (!req.user.isPremium) {
            return res.status(403).json({ message: 'Premium subscription required for disease detection features' });
        }

        if (!req.file) {
            return res.status(400).json({ message: 'No image file provided' });
        }

        // Get file path
        const imagePath = req.file.path;
        
        // Log disease detection request
        await SystemLog.create({
            log_level: 'INFO',
            source: 'AIService',
            message: `Plant disease detection requested for image: ${req.file.originalname}`
        });

        // Mock disease detection
        // Randomly decide if plant has disease or not (70% chance healthy)
        const isHealthy = Math.random() > 0.3;
        
        let detectionResult;
        
        if (isHealthy) {
            detectionResult = {
                is_healthy: true,
                disease_detected: null,
                confidence: (0.85 + Math.random() * 0.14).toFixed(2),
                recommendations: [
                    "Continue with your current care routine",
                    "Monitor the plant regularly for any signs of stress",
                    "Ensure adequate lighting and watering schedule is maintained"
                ],
                detection_date: new Date(),
                image_path: imagePath
            };
        } else {
            // Common plant diseases
            const commonDiseases = [
                { 
                    name: "Powdery Mildew", 
                    description: "White powdery spots on leaves and stems", 
                    treatment: "Remove affected leaves and improve air circulation. Apply fungicide if necessary." 
                },
                { 
                    name: "Leaf Spot", 
                    description: "Brown or black spots on leaves", 
                    treatment: "Remove affected leaves, avoid overhead watering, and apply appropriate fungicide." 
                },
                { 
                    name: "Root Rot", 
                    description: "Yellowing leaves, wilting, and stunted growth", 
                    treatment: "Reduce watering, ensure proper drainage, and consider repotting with fresh soil." 
                },
                { 
                    name: "Spider Mites", 
                    description: "Tiny spots on leaves, webbing between leaves/stems", 
                    treatment: "Increase humidity, spray leaves with water, and consider insecticidal soap or neem oil." 
                }
            ];
            
            // Select a random disease
            const randomDisease = commonDiseases[Math.floor(Math.random() * commonDiseases.length)];
            
            detectionResult = {
                is_healthy: false,
                disease_detected: {
                    name: randomDisease.name,
                    description: randomDisease.description,
                    severity: (Math.random() * 0.6 + 0.3).toFixed(2) // 0.3-0.9 severity
                },
                confidence: (0.75 + Math.random() * 0.2).toFixed(2),
                recommendations: [
                    randomDisease.treatment,
                    "Isolate the affected plant to prevent spread to other plants",
                    "Monitor the plant closely for any changes after treatment"
                ],
                detection_date: new Date(),
                image_path: imagePath
            };
        }
        
        // Log successful detection
        await SystemLog.create({
            log_level: 'INFO',
            source: 'AIService',
            message: `Plant disease detection completed: ${isHealthy ? 'No disease detected' : 'Disease detected'}`
        });
        
        // Return the detection results
        res.json(detectionResult);
        
    } catch (error) {
        console.error('Error detecting plant disease:', error);
        
        // Log error
        await SystemLog.create({
            log_level: 'ERROR',
            source: 'AIService',
            message: `Error detecting plant disease: ${error.message}`
        });
        
        res.status(500).json({ message: 'Error detecting plant disease', error: error.message });
    }
};

// Alias for setModelActive to match route naming in mock
const activateModel = setModelActive;

// AI Service Proxy Methods
const proxyChatbotRequest = async (req, res) => {
    try {
        const response = await axios.post(`${AI_SERVICE_URL}/api/test/chatbot`, req.body, {
            timeout: 30000,
            headers: {
                'Content-Type': 'application/json'
            }
        });
        
        res.json(response.data);
    } catch (error) {
        console.error('AI Service chatbot proxy error:', error.message);
        res.status(500).json({
            success: false,
            error: 'AI service unavailable',
            message: 'Could not connect to AI service'
        });
    }
};

const proxyImageAnalysis = async (req, res) => {
    try {
        const formData = new FormData();
        if (req.file) {
            formData.append('image', fs.createReadStream(req.file.path));
        }
        
        // Add other form fields
        Object.keys(req.body).forEach(key => {
            formData.append(key, req.body[key]);
        });
        
        const response = await axios.post(`${AI_SERVICE_URL}/api/test/plant-analysis`, formData, {
            timeout: 30000,
            headers: {
                ...formData.getHeaders()
            }
        });
        
        res.json(response.data);
    } catch (error) {
        console.error('AI Service image analysis proxy error:', error.message);
        res.status(500).json({
            success: false,
            error: 'AI service unavailable',
            message: 'Could not connect to AI service'
        });
    }
};

const proxyWateringPrediction = async (req, res) => {
    try {
        const response = await axios.post(`${AI_SERVICE_URL}/api/irrigation`, req.body, {
            timeout: 30000,
            headers: {
                'Content-Type': 'application/json'
            }
        });
        
        res.json(response.data);
    } catch (error) {
        console.error('AI Service watering prediction proxy error:', error.message);
        res.status(500).json({
            success: false,
            error: 'AI service unavailable',
            message: 'Could not connect to AI service'
        });
    }
};

const proxyHistoricalAnalysis = async (req, res) => {
    try {
        const response = await axios.post(`${AI_SERVICE_URL}/api/historical-analysis`, req.body, {
            timeout: 30000,
            headers: {
                'Content-Type': 'application/json'
            }
        });
        
        res.json(response.data);
    } catch (error) {
        console.error('AI Service historical analysis proxy error:', error.message);
        res.status(500).json({
            success: false,
            error: 'AI service unavailable',
            message: 'Could not connect to AI service'
        });
    }
};

module.exports = {
    // Service methods exported for use in other parts of the application
    runPrediction,
    testModel,
    
    // Controller methods for Express routes
    getAllModels,
    getModelById,
    getActiveModel,
    createModel,
    updateModel,
    setModelActive,
    activateModel, // Alias for setModelActive
    deleteModel,
    runPredictionForPlant,
    testModelPerformance,
    analyzePlantCondition,
    optimizeWateringSchedule,
    analyzeHistoricalData,
    processPlantImage,
    processChatbotQuery,
<<<<<<< HEAD
    
    // New image analysis methods
    analyzeHealth,
    identifyPlant,
    getAnalysisHistory,
    detectDisease,
    
    // AI Service proxy methods
    proxyChatbotRequest,
    proxyImageAnalysis,
    proxyWateringPrediction,
    proxyHistoricalAnalysis
=======
    predictWatering, // Enhanced watering prediction endpoint
    processImageRecognition, // Enhanced image recognition endpoint
    
    // Performance and optimization endpoints
    getAIPerformanceStats,
    optimizeAIPerformance,
    clearAICache
>>>>>>> 482440ed
};<|MERGE_RESOLUTION|>--- conflicted
+++ resolved
@@ -9,17 +9,6 @@
 const axios = require('axios');
 const FormData = require('form-data');
 const execPromise = util.promisify(exec);
-
-<<<<<<< HEAD
-// AI Service configuration
-const AI_SERVICE_URL = process.env.AI_SERVICE_URL || 'http://localhost:3001';
-=======
-// Enhanced error handling and caching services
-const aiErrorHandler = require('../services/aiErrorHandler');
-const aiCacheService = require('../services/aiCacheService');
-const aiModelManager = require('../services/aiModelManager');
-const optimizedImageProcessor = require('../services/optimizedImageProcessor');
->>>>>>> 482440ed
 
 // AI Service methods
 const runPrediction = async (plantId, sensorData) => {
@@ -1227,687 +1216,6 @@
     }
 };
 
-// Enhanced watering prediction with error handling and caching
-const predictWatering = async (req, res) => {
-    const startTime = Date.now();
-    
-    try {
-        const errors = validationResult(req);
-        if (!errors.isEmpty()) {
-            return res.status(400).json(
-                aiErrorHandler.createErrorResponse('Validation failed', { errors: errors.array() }, 400)
-            );
-        }
-
-        const { plant_id, sensor_data } = req.body;
-        
-        // Enhanced input validation
-        const validationErrors = aiErrorHandler.validateInput(req.body, {
-            plant_id: { type: 'number' }, // Allow null/undefined
-            sensor_data: { required: true, type: 'object' }
-        });
-
-        if (validationErrors.length > 0) {
-            return res.status(400).json(
-                aiErrorHandler.createErrorResponse('Input validation failed', { validationErrors }, 400)
-            );
-        }
-
-        // Check cache first
-        const cachedPrediction = await aiCacheService.getCachedWateringPrediction(sensor_data, plant_id);
-        
-        if (cachedPrediction) {
-            await aiErrorHandler.logEvent('INFO', 'Watering prediction served from cache', { 
-                plantId: plant_id,
-                sensorData: sensor_data
-            });
-            
-            return res.json({
-                success: true,
-                data: {
-                    prediction_id: null,
-                    plant_id: plant_id,
-                    prediction: {
-                        ...cachedPrediction,
-                        cached: true
-                    },
-                    model_version: cachedPrediction.modelUsed || 'cached',
-                    timestamp: new Date().toISOString(),
-                    input_data: sensor_data,
-                    processing_time_ms: Date.now() - startTime
-                }
-            });
-        }
-
-        // Log the prediction request
-        await aiErrorHandler.logEvent('INFO', `Watering prediction requested for plant ${plant_id}`, {
-            plantId: plant_id,
-            sensorData: sensor_data
-        });
-
-        // Get historical data with error handling
-        let historicalData = [];
-        if (plant_id) {
-            historicalData = await aiErrorHandler.handleDatabaseOperation(async () => {
-                const SensorData = require('../models/SensorData');
-                return await SensorData.getRecentData(plant_id, 7); // last 7 days
-            }, { plantId: plant_id }) || [];
-        }
-
-        // Load and run prediction model with error handling
-        const predictionResult = await aiErrorHandler.handleModelOperation(async () => {
-            const UltimateWateringPredictionSystem = require('../ai_models/watering_prediction/ultimateSolution');
-            const predictionSystem = new UltimateWateringPredictionSystem();
-            
-            try {
-                const prediction = await predictionSystem.predict(sensor_data, historicalData, plant_id);
-                
-                const result = {
-                    shouldWater: prediction.shouldWater,
-                    confidence: prediction.confidence > 1 ? prediction.confidence / 100 : prediction.confidence,
-                    recommendedAmount: prediction.recommendedAmount || 0,
-                    reasoning: prediction.reasoning,
-                    modelUsed: prediction.modelUsed,
-                    processingTime: prediction.processingTime,
-                    nextWateringDate: prediction.shouldWater ? new Date() : null,
-                    recommendations: []
-                };
-
-                // Add recommendations based on prediction
-                if (prediction.shouldWater) {
-                    result.recommendations.push('Water your plant now');
-                    if (result.recommendedAmount > 0) {
-                        result.recommendations.push(`Recommended amount: ${result.recommendedAmount}ml`);
-                    }
-                } else {
-                    result.recommendations.push('No watering needed at this time');
-                    
-                    const moisture = sensor_data.moisture || 50;
-                    if (moisture > 70) {
-                        result.recommendations.push('Check again in 3-4 days');
-                    } else if (moisture > 50) {
-                        result.recommendations.push('Check again in 1-2 days');
-                    } else {
-                        result.recommendations.push('Monitor closely, may need water soon');
-                    }
-                }
-
-                return {
-                    result,
-                    modelVersion: prediction.systemVersion || '3.0.0-ultimate'
-                };
-            } finally {
-                // Always dispose of the prediction system
-                try {
-                    predictionSystem.dispose();
-                } catch (disposeError) {
-                    console.warn('Warning disposing prediction system:', disposeError.message);
-                }
-            }
-        }, 'watering prediction', { plantId: plant_id, sensorData: sensor_data });
-
-        // Handle the case where model operation returns fallback response
-        if (!predictionResult.success) {
-            // Cache the fallback response briefly
-            await aiCacheService.cacheWateringPrediction(sensor_data, plant_id, predictionResult.data.prediction);
-            
-            return res.json({
-                success: true,
-                data: {
-                    prediction_id: null,
-                    plant_id: plant_id,
-                    prediction: predictionResult.data.prediction,
-                    model_version: 'fallback',
-                    timestamp: new Date().toISOString(),
-                    input_data: sensor_data,
-                    processing_time_ms: Date.now() - startTime,
-                    fallback: true
-                }
-            });
-        }
-
-        // Store the prediction in the database with error handling
-        const savedPrediction = await aiErrorHandler.handleDatabaseOperation(async () => {
-            return await AIPrediction.createWateringPrediction(
-                plant_id,
-                sensor_data,
-                predictionResult.result,
-                predictionResult.result.confidence,
-                predictionResult.modelVersion
-            );
-        }, { plantId: plant_id }) || { prediction_id: null };
-
-        // Cache the successful prediction
-        await aiCacheService.cacheWateringPrediction(sensor_data, plant_id, predictionResult.result);
-
-        // Log successful prediction
-        await aiErrorHandler.logEvent('INFO', 'Watering prediction completed successfully', {
-            plantId: plant_id,
-            shouldWater: predictionResult.result.shouldWater,
-            confidence: Math.round(predictionResult.result.confidence * 100),
-            processingTime: Date.now() - startTime
-        });
-
-        // Trigger automatic watering notifications if needed (requirement 2.5)
-        if (predictionResult.result.shouldWater && predictionResult.result.confidence > 0.7 && plant_id) {
-            // Handle notification creation with error handling (don't fail the main request)
-            aiErrorHandler.executeWithRetry(async () => {
-                const Plant = require('../models/Plant');
-                const plant = await Plant.findById(plant_id);
-                
-                if (plant && plant.user_id) {
-                    const Alert = require('../models/Alert');
-                    await Alert.create({
-                        user_id: plant.user_id,
-                        title: 'Watering Needed',
-                        message: `Your plant "${plant.custom_name || 'Plant #' + plant_id}" needs watering. ${predictionResult.result.reasoning}`,
-                        type: 'watering_alert',
-                        details: JSON.stringify({
-                            plant_id: plant_id,
-                            confidence: predictionResult.result.confidence,
-                            recommended_amount: predictionResult.result.recommendedAmount,
-                            prediction_id: savedPrediction.prediction_id
-                        })
-                    });
-                }
-            }, 'watering alert creation', { plantId: plant_id }).catch(alertError => {
-                console.warn('Failed to create watering alert:', alertError.message);
-            });
-        }
-
-        // Return the prediction result
-        return res.json({
-            success: true,
-            data: {
-                prediction_id: savedPrediction.prediction_id,
-                plant_id: plant_id,
-                prediction: predictionResult.result,
-                model_version: predictionResult.modelVersion,
-                timestamp: new Date().toISOString(),
-                input_data: sensor_data,
-                processing_time_ms: Date.now() - startTime
-            }
-        });
-
-    } catch (error) {
-        console.error('Error in watering prediction:', error);
-        
-        // Get fallback response
-        const fallbackResponse = aiErrorHandler.getFallbackResponse('wateringPrediction', error, {
-            plantId: req.body.plant_id,
-            sensorData: req.body.sensor_data
-        });
-
-        // Log the error
-        await aiErrorHandler.logEvent('ERROR', 'Watering prediction failed, using fallback', {
-            error: error.message,
-            plantId: req.body.plant_id,
-            processingTime: Date.now() - startTime
-        });
-
-        return res.status(200).json(fallbackResponse); // Return 200 with fallback response
-    }
-};
-
-// AI Performance and Optimization endpoints
-const getAIPerformanceStats = async (req, res) => {
-    try {
-        const stats = {
-            errorHandler: await aiErrorHandler.healthCheck(),
-            cache: await aiCacheService.healthCheck(),
-            modelManager: await aiModelManager.healthCheck(),
-            imageProcessor: await optimizedImageProcessor.healthCheck(),
-            system: {
-                memory: process.memoryUsage(),
-                uptime: process.uptime(),
-                timestamp: new Date().toISOString()
-            }
-        };
-
-        return res.json({
-            success: true,
-            data: stats
-        });
-    } catch (error) {
-        console.error('Error getting AI performance stats:', error);
-        return res.status(500).json(
-            aiErrorHandler.createErrorResponse('Failed to get performance stats', error)
-        );
-    }
-};
-
-const optimizeAIPerformance = async (req, res) => {
-    try {
-        const results = {
-            cache: await aiCacheService.optimizeCache(),
-            modelManager: await aiModelManager.optimizePerformance(),
-            imageProcessor: await optimizedImageProcessor.optimizePerformance()
-        };
-
-        await aiErrorHandler.logEvent('INFO', 'AI performance optimization completed', {
-            results: Object.keys(results).map(key => ({ [key]: results[key].success }))
-        });
-
-        return res.json({
-            success: true,
-            message: 'AI performance optimization completed',
-            data: results
-        });
-    } catch (error) {
-        console.error('Error optimizing AI performance:', error);
-        return res.status(500).json(
-            aiErrorHandler.createErrorResponse('Failed to optimize performance', error)
-        );
-    }
-};
-
-const clearAICache = async (req, res) => {
-    try {
-        const { type = 'all' } = req.body;
-        
-        const result = await aiCacheService.clearCache(type);
-        
-        await aiErrorHandler.logEvent('INFO', `AI cache cleared: ${type}`, {
-            type,
-            success: result
-        });
-
-        return res.json({
-            success: true,
-            message: `Cache cleared: ${type}`,
-            data: { type, cleared: result }
-        });
-    } catch (error) {
-        console.error('Error clearing AI cache:', error);
-        return res.status(500).json(
-            aiErrorHandler.createErrorResponse('Failed to clear cache', error)
-        );
-    }
-};
-
-// Analyze plant health from image
-const analyzeHealth = async (req, res) => {
-    try {
-        // Check if user is premium
-        if (!req.user.isPremium) {
-            return res.status(403).json({ message: 'Premium subscription required for image analysis features' });
-        }
-
-        if (!req.file) {
-            return res.status(400).json({ message: 'No image file provided' });
-        }
-
-        // Get file path and validate image
-        const imagePath = req.file.path;
-        const fileSize = req.file.size;
-        const fileType = req.file.mimetype;
-
-        // Validate file type and size
-        if (!fileType.startsWith('image/')) {
-            // Delete the invalid file
-            fs.unlinkSync(imagePath);
-            return res.status(400).json({ message: 'Invalid file type. Please upload an image.' });
-        }
-
-        if (fileSize > 5 * 1024 * 1024) { // 5MB limit
-            // Delete the oversized file
-            fs.unlinkSync(imagePath);
-            return res.status(400).json({ message: 'Image size exceeds the 5MB limit.' });
-        }
-
-        // Log analysis request
-        await SystemLog.create({
-            log_level: 'INFO',
-            source: 'AIService',
-            message: `Plant health analysis requested for image: ${req.file.originalname}`
-        });
-
-        // In a production system, we would send the image to the AI service
-        // For this demo, we'll simulate the analysis results
-        
-        // Generate a random health score between 0.6 and 1.0 (mostly healthy plants)
-        const healthScore = (0.6 + Math.random() * 0.4).toFixed(2);
-        
-        // Determine health details based on score
-        const healthDetails = [
-            { aspect: "Leaf Health", status: healthScore > 0.7 ? "good" : "needs_attention" },
-            { aspect: "Hydration", status: healthScore > 0.75 ? "good" : "needs_attention" },
-            { aspect: "Stem Structure", status: healthScore > 0.8 ? "good" : "needs_attention" },
-            { aspect: "Color", status: healthScore > 0.85 ? "good" : "needs_attention" }
-        ];
-        
-        // Generate some issues if the health score is not perfect
-        const detectedIssues = [];
-        if (healthScore < 0.95) {
-            detectedIssues.push({
-                name: "Slight Yellowing",
-                description: "Minor yellowing detected on some leaf edges, possibly due to over-watering or nutrient imbalance."
-            });
-        }
-        if (healthScore < 0.85) {
-            detectedIssues.push({
-                name: "Early Signs of Pests",
-                description: "Tiny spots on leaves suggest early signs of pest activity, possibly spider mites or aphids."
-            });
-        }
-        if (healthScore < 0.75) {
-            detectedIssues.push({
-                name: "Dehydration",
-                description: "Plant shows signs of dehydration with curling leaf edges. Increase watering frequency."
-            });
-        }
-        
-        // Generate recommendations based on issues
-        const recommendations = [
-            "Ensure the plant is receiving adequate but indirect sunlight",
-            "Maintain regular watering schedule, allowing soil to partially dry between waterings"
-        ];
-        
-        if (detectedIssues.some(i => i.name === "Slight Yellowing")) {
-            recommendations.push("Reduce watering frequency by 20% for the next 2 weeks");
-            recommendations.push("Consider adding iron-rich fertilizer to address potential deficiency");
-        }
-        
-        if (detectedIssues.some(i => i.name === "Early Signs of Pests")) {
-            recommendations.push("Inspect leaves closely for pests and consider a gentle neem oil treatment");
-            recommendations.push("Increase humidity around the plant by misting or using a pebble tray");
-        }
-        
-        if (detectedIssues.some(i => i.name === "Dehydration")) {
-            recommendations.push("Increase watering frequency for the next week");
-            recommendations.push("Consider using a moisture meter to monitor soil moisture levels");
-        }
-        
-        // Generate a plant identification with high confidence
-        const plantIdentification = {
-            name: "Monstera Deliciosa", // Mock plant name
-            confidence: 0.92
-        };
-        
-        // Generate the analysis result
-        const analysisResult = {
-            health_score: parseFloat(healthScore),
-            health_details: healthDetails,
-            detected_issues: detectedIssues,
-            recommendations: recommendations,
-            plant_identification: plantIdentification,
-            analysis_date: new Date(),
-            image_path: imagePath
-        };
-        
-        // Store analysis in database (in a real system)
-        // await PlantAnalysis.create({ ...analysisResult, user_id: req.user.id });
-        
-        // Log successful analysis
-        await SystemLog.create({
-            log_level: 'INFO',
-            source: 'AIService',
-            message: `Plant health analysis completed with score: ${healthScore}`
-        });
-        
-        // Return the analysis to the client
-        res.json(analysisResult);
-        
-    } catch (error) {
-        console.error('Error analyzing plant health:', error);
-        
-        // Log error
-        await SystemLog.create({
-            log_level: 'ERROR',
-            source: 'AIService',
-            message: `Error analyzing plant health: ${error.message}`
-        });
-        
-        res.status(500).json({ message: 'Error analyzing plant health', error: error.message });
-    }
-};
-
-// Identify plant species from image
-const identifyPlant = async (req, res) => {
-    try {
-        // Check if user is premium
-        if (!req.user.isPremium) {
-            return res.status(403).json({ message: 'Premium subscription required for plant identification features' });
-        }
-
-        if (!req.file) {
-            return res.status(400).json({ message: 'No image file provided' });
-        }
-
-        // Get file path and validate image
-        const imagePath = req.file.path;
-        
-        // Log identification request
-        await SystemLog.create({
-            log_level: 'INFO',
-            source: 'AIService',
-            message: `Plant identification requested for image: ${req.file.originalname}`
-        });
-
-        // In a production system, we would send the image to the AI service
-        // For this demo, we'll simulate the identification results
-        
-        // Array of common houseplants with scientific names
-        const commonHouseplants = [
-            { common: "Monstera", scientific: "Monstera deliciosa" },
-            { common: "Snake Plant", scientific: "Sansevieria trifasciata" },
-            { common: "Peace Lily", scientific: "Spathiphyllum wallisii" },
-            { common: "Pothos", scientific: "Epipremnum aureum" },
-            { common: "Spider Plant", scientific: "Chlorophytum comosum" },
-            { common: "Fiddle Leaf Fig", scientific: "Ficus lyrata" },
-            { common: "ZZ Plant", scientific: "Zamioculcas zamiifolia" },
-            { common: "Rubber Plant", scientific: "Ficus elastica" },
-            { common: "Philodendron", scientific: "Philodendron hederaceum" },
-            { common: "Aloe Vera", scientific: "Aloe barbadensis miller" }
-        ];
-        
-        // Select a random plant
-        const randomPlant = commonHouseplants[Math.floor(Math.random() * commonHouseplants.length)];
-        
-        // Generate a confidence score between 0.85 and 0.98
-        const confidenceScore = (0.85 + Math.random() * 0.13).toFixed(2);
-        
-        // Generate the identification result
-        const identificationResult = {
-            plant_name: {
-                common: randomPlant.common,
-                scientific: randomPlant.scientific
-            },
-            confidence: parseFloat(confidenceScore),
-            similar_plants: [
-                commonHouseplants[Math.floor(Math.random() * commonHouseplants.length)].common,
-                commonHouseplants[Math.floor(Math.random() * commonHouseplants.length)].common
-            ],
-            identification_date: new Date(),
-            image_path: imagePath
-        };
-        
-        // Log successful identification
-        await SystemLog.create({
-            log_level: 'INFO',
-            source: 'AIService',
-            message: `Plant identified as ${randomPlant.common} with ${confidenceScore} confidence`
-        });
-        
-        // Return the identification to the client
-        res.json(identificationResult);
-        
-    } catch (error) {
-        console.error('Error identifying plant:', error);
-        
-        // Log error
-        await SystemLog.create({
-            log_level: 'ERROR',
-            source: 'AIService',
-            message: `Error identifying plant: ${error.message}`
-        });
-        
-        res.status(500).json({ message: 'Error identifying plant', error: error.message });
-    }
-};
-
-// Get analysis history for a plant
-const getAnalysisHistory = async (req, res) => {
-    try {
-        const plantId = req.params.plantId;
-        const userId = req.user.id;
-        
-        // In a production system, we would fetch from database
-        // For this demo, we'll generate mock history data
-        
-        // Generate between 3-8 mock analysis entries
-        const entryCount = 3 + Math.floor(Math.random() * 6);
-        const mockHistory = [];
-        
-        for (let i = 0; i < entryCount; i++) {
-            // Create a date within the last 30 days
-            const date = new Date();
-            date.setDate(date.getDate() - Math.floor(Math.random() * 30));
-            
-            // Generate a health score that generally improves over time (older entries have lower scores)
-            const baseScore = 0.5 + (i / entryCount) * 0.4;
-            const healthScore = (baseScore + Math.random() * 0.1).toFixed(2);
-            
-            mockHistory.push({
-                id: `analysis_${i + 1}`,
-                plant_id: plantId,
-                analysis_date: date,
-                health_score: parseFloat(healthScore),
-                image_url: `/uploads/plants/analysis_${plantId}_${i + 1}.jpg`,
-                summary: healthScore > 0.8 
-                    ? "Plant shows excellent health and growth" 
-                    : healthScore > 0.6 
-                        ? "Plant is healthy but shows minor stress signs"
-                        : "Plant shows multiple signs of stress, requiring attention"
-            });
-        }
-        
-        // Sort by date, newest first
-        mockHistory.sort((a, b) => b.analysis_date - a.analysis_date);
-        
-        res.json({
-            plant_id: plantId,
-            analysis_count: mockHistory.length,
-            analysis_history: mockHistory
-        });
-        
-    } catch (error) {
-        console.error(`Error getting analysis history for plant ${req.params.plantId}:`, error);
-        res.status(500).json({ message: 'Error retrieving analysis history', error: error.message });
-    }
-};
-
-// Detect disease from plant image
-const detectDisease = async (req, res) => {
-    try {
-        // Check if user is premium
-        if (!req.user.isPremium) {
-            return res.status(403).json({ message: 'Premium subscription required for disease detection features' });
-        }
-
-        if (!req.file) {
-            return res.status(400).json({ message: 'No image file provided' });
-        }
-
-        // Get file path
-        const imagePath = req.file.path;
-        
-        // Log disease detection request
-        await SystemLog.create({
-            log_level: 'INFO',
-            source: 'AIService',
-            message: `Plant disease detection requested for image: ${req.file.originalname}`
-        });
-
-        // Mock disease detection
-        // Randomly decide if plant has disease or not (70% chance healthy)
-        const isHealthy = Math.random() > 0.3;
-        
-        let detectionResult;
-        
-        if (isHealthy) {
-            detectionResult = {
-                is_healthy: true,
-                disease_detected: null,
-                confidence: (0.85 + Math.random() * 0.14).toFixed(2),
-                recommendations: [
-                    "Continue with your current care routine",
-                    "Monitor the plant regularly for any signs of stress",
-                    "Ensure adequate lighting and watering schedule is maintained"
-                ],
-                detection_date: new Date(),
-                image_path: imagePath
-            };
-        } else {
-            // Common plant diseases
-            const commonDiseases = [
-                { 
-                    name: "Powdery Mildew", 
-                    description: "White powdery spots on leaves and stems", 
-                    treatment: "Remove affected leaves and improve air circulation. Apply fungicide if necessary." 
-                },
-                { 
-                    name: "Leaf Spot", 
-                    description: "Brown or black spots on leaves", 
-                    treatment: "Remove affected leaves, avoid overhead watering, and apply appropriate fungicide." 
-                },
-                { 
-                    name: "Root Rot", 
-                    description: "Yellowing leaves, wilting, and stunted growth", 
-                    treatment: "Reduce watering, ensure proper drainage, and consider repotting with fresh soil." 
-                },
-                { 
-                    name: "Spider Mites", 
-                    description: "Tiny spots on leaves, webbing between leaves/stems", 
-                    treatment: "Increase humidity, spray leaves with water, and consider insecticidal soap or neem oil." 
-                }
-            ];
-            
-            // Select a random disease
-            const randomDisease = commonDiseases[Math.floor(Math.random() * commonDiseases.length)];
-            
-            detectionResult = {
-                is_healthy: false,
-                disease_detected: {
-                    name: randomDisease.name,
-                    description: randomDisease.description,
-                    severity: (Math.random() * 0.6 + 0.3).toFixed(2) // 0.3-0.9 severity
-                },
-                confidence: (0.75 + Math.random() * 0.2).toFixed(2),
-                recommendations: [
-                    randomDisease.treatment,
-                    "Isolate the affected plant to prevent spread to other plants",
-                    "Monitor the plant closely for any changes after treatment"
-                ],
-                detection_date: new Date(),
-                image_path: imagePath
-            };
-        }
-        
-        // Log successful detection
-        await SystemLog.create({
-            log_level: 'INFO',
-            source: 'AIService',
-            message: `Plant disease detection completed: ${isHealthy ? 'No disease detected' : 'Disease detected'}`
-        });
-        
-        // Return the detection results
-        res.json(detectionResult);
-        
-    } catch (error) {
-        console.error('Error detecting plant disease:', error);
-        
-        // Log error
-        await SystemLog.create({
-            log_level: 'ERROR',
-            source: 'AIService',
-            message: `Error detecting plant disease: ${error.message}`
-        });
-        
-        res.status(500).json({ message: 'Error detecting plant disease', error: error.message });
-    }
-};
-
 // Alias for setModelActive to match route naming in mock
 const activateModel = setModelActive;
 
@@ -2022,27 +1330,5 @@
     optimizeWateringSchedule,
     analyzeHistoricalData,
     processPlantImage,
-    processChatbotQuery,
-<<<<<<< HEAD
-    
-    // New image analysis methods
-    analyzeHealth,
-    identifyPlant,
-    getAnalysisHistory,
-    detectDisease,
-    
-    // AI Service proxy methods
-    proxyChatbotRequest,
-    proxyImageAnalysis,
-    proxyWateringPrediction,
-    proxyHistoricalAnalysis
-=======
-    predictWatering, // Enhanced watering prediction endpoint
-    processImageRecognition, // Enhanced image recognition endpoint
-    
-    // Performance and optimization endpoints
-    getAIPerformanceStats,
-    optimizeAIPerformance,
-    clearAICache
->>>>>>> 482440ed
+    processChatbotQuery
 };