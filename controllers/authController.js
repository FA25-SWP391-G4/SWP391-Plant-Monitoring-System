--- conflicted
+++ resolved
@@ -729,14 +729,10 @@
         // Find user by email
         const user = await User.findByEmail(email);
         if (!user) {
-<<<<<<< HEAD
             // Provide a little more debug info in non-production to help trace 404/401 causes
             if (process.env.NODE_ENV !== 'production') {
                 console.debug('[authController.login] user not found for email:', email);
             }
-=======
-            console.log(`[LOGIN] User not found: ${email}`);
->>>>>>> 48adf3ec
             return res.status(401).json({
                 error: 'Invalid email or password'
             });
