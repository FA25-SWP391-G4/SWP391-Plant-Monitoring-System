--- conflicted
+++ resolved
@@ -576,25 +576,16 @@
         const query = `
             SELECT 
                 p.*,
-<<<<<<< HEAD
                 d.device_key,
-                d.device_name
-            FROM 
-                "plants" p
-            LEFT JOIN 
-                "devices" d ON p.device_key = d.device_key
-=======
-                d.device_id,
                 d.device_name,
                 z.zone_name,
                 z.description as zone_description
             FROM 
                 "plants" p
             LEFT JOIN 
-                "devices" d ON p.device_id = d.device_id
+                "devices" d ON p.device_key = d.device_key
             LEFT JOIN 
                 "zones" z ON p.zone_id = z.zone_id
->>>>>>> 5b945abd
             WHERE 
                 p.user_id = $1
             ORDER BY p.created_at DESC
@@ -614,34 +605,22 @@
         const plants = rows.map(plant => {
             return {
                 plant_id: plant.plant_id,
-<<<<<<< HEAD
                 name: plant.custom_name || plant.name || 'Unnamed Plant',
-                species: plant.species || 'Unknown',
-                location: plant.location || 'Not specified',
-=======
-                name: plant.custom_name, // Use custom_name from database
                 species: plant.species_name || 'Unknown Species',
                 location: plant.zone_name || 'No zone assigned', // Use zone_name instead of location
->>>>>>> 5b945abd
                 status: plant.status || 'healthy',
                 health: 100, // Default health for now
                 image: plant.image || null,
                 lastWatered: null, // Will be populated from watering history later
                 auto_watering_on: plant.auto_watering_on || false,
-<<<<<<< HEAD
-                device_key: plant.device_key,
-                device_name: plant.device_name,
-                thresholds
-=======
-                moisture_threshold: plant.moisture_threshold,
-                device_id: plant.device_id,
+                thresholds: plant.thresholds || {},
+                device_id: plant.device_key,
                 device_name: plant.device_name,
                 zone_id: plant.zone_id,
                 zone_name: plant.zone_name,
                 zone_description: plant.zone_description,
                 notes: plant.notes,
                 created_at: plant.created_at
->>>>>>> 5b945abd
             };
         });
         
