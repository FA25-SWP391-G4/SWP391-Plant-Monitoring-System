--- conflicted
+++ resolved
@@ -1,5 +1,4 @@
 {
-<<<<<<< HEAD
 "errors": {
 "genericError": "Đã xảy ra lỗi. Vui lòng thử lại sau.",
 "loginFailed": "Đăng nhập không thành công. Vui lòng kiểm tra thông tin đăng nhập của bạn.",
@@ -48,21 +47,13 @@
 "expand": "Mở rộng",
 "collapse": "Thu gọn",
 "appName": "PlantSmart",
-"plantLover": "Người yêu cây",
-"search": "Tìm kiếm cây, thiết bị hoặc trang...",
-"user": "Người dùng",
-"viewDetails": "Xem chi tiết",
-"days": "ngày",
-"ago": "trước"
-},
-
-"locale": "vi-VN",
+"plantLover": "Người yêu cây"
+},
 
 "accessibility": {
   "email": "Email",
   "phone": "Điện thoại",
-  "location": "Vị trí",
-  "userMenu": "Menu người dùng"
+  "location": "Vị trí"
 },
 
 "auth": {
@@ -123,15 +114,7 @@
 "features": "Tính năng",
 "benefits": "Lợi ích",
 "pricing": "Giá cả",
-"contact": "Liên hệ",
-"aiAssistant": "Trợ lý AI",
-"reporting": "Báo cáo",
-"checkIns": "Kiểm tra",
-"objectives": "Mục tiêu",
-"careerHub": "Trung tâm nghề nghiệp",
-"documentation": "Tài liệu",
-"notifications": "Thông báo",
-"tasks": "Nhiệm vụ"
+"contact": "Liên hệ"
 },
 
 "dashboard": {
@@ -164,9 +147,7 @@
 "recentActivity": "Hoạt động gần đây",
 "wateringSchedule": "Lịch tưới",
 "errorLoading": "Lỗi tải bảng điều khiển",
-"loadError": "Không thể tải dữ liệu bảng điều khiển. Vui lòng thử lại sau.",
-"weather": "Thời tiết hiện tại",
-"redirecting": "Đang chuyển hướng đến bảng điều khiển..."
+"loadError": "Không thể tải dữ liệu bảng điều khiển. Vui lòng thử lại sau."
 },
 
 "plants": {
@@ -182,9 +163,6 @@
 "loadError": "Không thể tải dữ liệu cây. Vui lòng thử lại sau.",
 "notFound": "Không tìm thấy cây",
 "manualWatering": "Tưới thủ công",
-"lastWatered": "Lần tưới cuối",
-"water": "Tưới ngay",
-"log": "Ghi nhật ký hoạt động",
 "tabs": {
   "overview": "Tổng quan",
   "sensorData": "Dữ liệu cảm biến",
@@ -410,17 +388,7 @@
   "placeholder": "Hỏi tôi bất cứ điều gì về cây của bạn...",
   "greeting": "Xin chào! Tôi có thể giúp gì cho cây của bạn hôm nay?",
   "loading": "Đang suy nghĩ...",
-  "error": "Xin lỗi, tôi không thể xử lý yêu cầu của bạn. Vui lòng thử lại.",
-  "welcomeMessage": "Xin chào! Tôi là trợ lý AI chăm sóc cây của bạn. Tôi có thể giúp gì cho bạn hôm nay?",
-  "quickQuestions": {
-    "watering": "Khi nào tôi nên tưới cây?",
-    "light": "Cây của tôi có đủ ánh sáng không?",
-    "yellowing": "Tại sao lá của tôi lại vàng?",
-    "fertilizer": "Khi nào tôi nên bón phân?",
-    "title": "Câu hỏi nhanh:"
-  },
-  "tooltip": "Trợ lý Cây AI",
-  "subtitle": "Tính năng Premium"
+  "error": "Xin lỗi, tôi không thể xử lý yêu cầu của bạn. Vui lòng thử lại."
 },
 "imageRecognition": {
   "title": "Nhận dạng cây",
@@ -459,7 +427,6 @@
 "weather": {
 "title": "Thời tiết địa phương",
 "today": "Hôm nay",
-"tomorrow": "Ngày mai",
 "forecast": "Dự báo",
 "precipitation": "Lượng mưa",
 "humidity": "Độ ẩm",
@@ -470,18 +437,7 @@
 "lowTemp": "Thấp",
 "feels": "Cảm giác như",
 "indoor": "Trong nhà",
-"outdoor": "Ngoài trời",
-"weekdays": {
-  "short": ["CN", "T2", "T3", "T4", "T5", "T6", "T7"]
-},
-"tip": {
-  "hot": "Nhiệt độ cao. Tưới cây vào buổi sáng sớm hoặc buổi tối để tránh bay hơi.",
-  "rainy": "Trời có mưa. Kiểm tra cây trong nhà để đảm bảo thoát nước đúng cách và tránh thối rễ.",
-  "dry": "Độ ẩm thấp. Cân nhắc phun sương cho cây nhiệt đới của bạn để tăng độ ẩm.",
-  "windy": "Có nhiều gió. Di chuyển các chậu cây nhạy cảm đến những nơi có chỗ trú ẩn.",
-  "default": "Theo dõi độ ẩm đất hàng ngày dựa trên điều kiện thời tiết hiện tại."
-},
-"updatedAt": "Cập nhật lúc "
+"outdoor": "Ngoài trời"
 },
 
 "reviews": {
@@ -702,79 +658,5 @@
       "light": "Sáng",
       "dark": "Tối"
     }
-  },
-
-  "status": {
-    "healthy": "Khỏe mạnh",
-    "needsWater": "Cần tưới nước",
-    "needsAttention": "Cần chú ý"
-  },
-
-  "metrics": {
-    "moisture": "Độ ẩm",
-    "temperature": "Nhiệt độ",
-    "light": "Ánh sáng"
-  },
-
-  "activity": {
-    "watered": "Đã tưới",
-    "fertilized": "Đã bón phân",
-    "repotted": "Đã thay chậu",
-    "pruned": "Đã cắt tỉa"
-  },
-
-  "watering": {
-    "needsWater": "Cần tưới ngay",
-    "lastWatered": "Lần tưới cuối",
-    "waterNow": "Tưới",
-    "soon": "Sắp tưới",
-    "ok": "Vừa tưới",
-    "addPlant": "Thêm cây vào lịch"
-  },
-
-  "premium": {
-    "unlockPremium": "Mở khóa tính năng Premium",
-    "upgradeMessage": "Nâng cấp để truy cập phân tích nâng cao, tưới tự động và nhiều hơn nữa!",
-    "feature1": "Phân tích sức khỏe cây bằng AI",
-    "feature2": "Theo dõi cây không giới hạn",
-    "feature3": "Widget bảng điều khiển tùy chỉnh",
-    "upgradeNow": "Nâng cấp ngay"
-=======
-  "common": {
-    "loading": "Đang tải...",
-    "error": "Đã xảy ra lỗi",
-    "retry": "Thử lại",
-    "save": "Lưu",
-    "cancel": "Hủy",
-    "delete": "Xóa",
-    "edit": "Chỉnh sửa",
-    "view": "Xem",
-    "add": "Thêm",
-    "search": "Tìm kiếm",
-    "filter": "Lọc",
-    "sort": "Sắp xếp",
-    "settings": "Cài đặt",
-    "profile": "Hồ sơ",
-    "logout": "Đăng xuất",
-    "login": "Đăng nhập",
-    "register": "Đăng ký",
-    "home": "Trang chủ",
-    "dashboard": "Bảng điều khiển",
-    "plants": "Cây trồng",
-    "devices": "Thiết bị",
-    "notifications": "Thông báo",
-    "analytics": "Phân tích",
-    "help": "Trợ giúp",
-    "about": "Giới thiệu",
-    "contact": "Liên hệ",
-    "welcome": "Chào mừng",
-    "yes": "Có",
-    "no": "Không",
-    "confirm": "Xác nhận",
-    "success": "Thành công",
-    "failed": "Thất bại",
-    "warning": "Cảnh báo",
-    "info": "Thông tin"
->>>>>>> 137c980b
   }
 }