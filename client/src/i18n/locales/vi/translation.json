--- conflicted
+++ resolved
@@ -1,41 +1,4 @@
 {
-<<<<<<< HEAD
-  "common": {
-    "loading": "Đang tải...",
-    "error": "Đã xảy ra lỗi",
-    "retry": "Thử lại",
-    "save": "Lưu",
-    "cancel": "Hủy",
-    "delete": "Xóa",
-    "edit": "Chỉnh sửa",
-    "view": "Xem",
-    "add": "Thêm",
-    "search": "Tìm kiếm",
-    "filter": "Lọc",
-    "sort": "Sắp xếp",
-    "settings": "Cài đặt",
-    "profile": "Hồ sơ",
-    "logout": "Đăng xuất",
-    "login": "Đăng nhập",
-    "register": "Đăng ký",
-    "home": "Trang chủ",
-    "dashboard": "Bảng điều khiển",
-    "plants": "Cây trồng",
-    "devices": "Thiết bị",
-    "notifications": "Thông báo",
-    "analytics": "Phân tích",
-    "help": "Trợ giúp",
-    "about": "Giới thiệu",
-    "contact": "Liên hệ",
-    "welcome": "Chào mừng",
-    "yes": "Có",
-    "no": "Không",
-    "confirm": "Xác nhận",
-    "success": "Thành công",
-    "failed": "Thất bại",
-    "warning": "Cảnh báo",
-    "info": "Thông tin"
-=======
 "errors": {
 "genericError": "Đã xảy ra lỗi. Vui lòng thử lại sau.",
 "loginFailed": "Đăng nhập không thành công. Vui lòng kiểm tra thông tin đăng nhập của bạn.",
@@ -695,6 +658,5 @@
       "light": "Sáng",
       "dark": "Tối"
     }
->>>>>>> 71ef89ed
   }
 }