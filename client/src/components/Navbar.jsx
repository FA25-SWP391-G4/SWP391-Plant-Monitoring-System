import Link from "next/link";
import { useState } from "react";
import { useAuth } from "@/providers/AuthProvider";
<<<<<<< HEAD
import { LanguageSwitcher } from './LanguageSwitcher';
import { useTranslation } from 'react-i18next';
=======
import { useTranslation } from "react-i18next";
import UserMenu from './UserMenu';
import { useState, useRef, useEffect } from "react";
>>>>>>> 71ef89ed

export default function Navbar({ hiddenOnPages = ["login", "register", "forgot-password"] }) {
  const { user, logout } = useAuth();
  const { t } = useTranslation();
<<<<<<< HEAD
  const isPremium = user?.role === "Premium" || user?.role === "Admin";
  const [mobileMenuOpen, setMobileMenuOpen] = useState(false);

  return (
    <nav className="bg-white shadow-sm border-b border-gray-200">
      <div className="max-w-7xl mx-auto px-4 sm:px-6 lg:px-8">
        <div className="flex justify-between h-16">
          <div className="flex items-center">
            <Link href="/" className="flex-shrink-0 flex items-center">
              <span className="text-2xl font-bold text-emerald-600">🌱 SmartFarm</span>
            </Link>
            
            {/* Main Navigation - Desktop */}
            <div className="hidden md:ml-8 md:flex md:space-x-8">
              <Link href="/dashboard" className="text-gray-900 hover:text-emerald-600 px-3 py-2 text-sm font-medium transition-colors">
                {t('nav.dashboard', 'Dashboard')}
              </Link>
              <Link href="/plants" className="text-gray-900 hover:text-emerald-600 px-3 py-2 text-sm font-medium transition-colors">
                {t('nav.plants', 'Plants')}
              </Link>
              
              {/* AI Features Dropdown */}
              <div className="relative group">
                <button className="text-gray-900 hover:text-emerald-600 px-3 py-2 text-sm font-medium transition-colors flex items-center">
                  <span className="mr-1">🤖</span>
                  {t('nav.ai', 'AI Features')}
                  <svg className="ml-1 h-4 w-4" fill="none" stroke="currentColor" viewBox="0 0 24 24">
                    <path strokeLinecap="round" strokeLinejoin="round" strokeWidth={2} d="M19 9l-7 7-7-7" />
                  </svg>
                </button>
                <div className="absolute left-0 mt-2 w-48 bg-white rounded-md shadow-lg opacity-0 invisible group-hover:opacity-100 group-hover:visible transition-all duration-200 z-50">
                  <div className="py-1">
                    <Link href="/ai/chat" className="block px-4 py-2 text-sm text-gray-700 hover:bg-emerald-50 hover:text-emerald-600">
                      <span className="mr-2">💬</span>
                      {t('nav.aiChat', 'AI Chatbot')}
                    </Link>
                    <Link href="/ai/predictions" className="block px-4 py-2 text-sm text-gray-700 hover:bg-emerald-50 hover:text-emerald-600">
                      <span className="mr-2">🔮</span>
                      {t('nav.predictions', 'Watering Predictions')}
                    </Link>
                    <Link href="/ai/image-analysis" className="block px-4 py-2 text-sm text-gray-700 hover:bg-emerald-50 hover:text-emerald-600">
                      <span className="mr-2">📸</span>
                      {t('nav.imageAnalysis', 'Disease Detection')}
                    </Link>
                    <Link href="/ai/history" className="block px-4 py-2 text-sm text-gray-700 hover:bg-emerald-50 hover:text-emerald-600">
                      <span className="mr-2">📊</span>
                      {t('nav.aiHistory', 'AI History')}
                    </Link>
                  </div>
                </div>
              </div>
              
              {isPremium && (
                <>
                  <Link href="/zones" className="text-gray-900 hover:text-emerald-600 px-3 py-2 text-sm font-medium transition-colors">
                    {t('nav.zones', 'Zones')}
                  </Link>
                  <Link href="/reports" className="text-gray-900 hover:text-emerald-600 px-3 py-2 text-sm font-medium transition-colors">
                    {t('nav.reports', 'Reports')}
                  </Link>
                  <Link href="/thresholds" className="text-gray-900 hover:text-emerald-600 px-3 py-2 text-sm font-medium transition-colors">
                    {t('nav.thresholds', 'Thresholds')}
                  </Link>
                </>
              )}
            </div>

            {/* Mobile menu button */}
            <div className="md:hidden">
              <button 
                onClick={() => setMobileMenuOpen(!mobileMenuOpen)}
                className="text-gray-500 hover:text-gray-700 p-2"
              >
                <svg className="h-6 w-6" fill="none" stroke="currentColor" viewBox="0 0 24 24">
                  <path strokeLinecap="round" strokeLinejoin="round" strokeWidth={2} d="M4 6h16M4 12h16M4 18h16" />
                </svg>
              </button>
            </div>
          </div>

          {/* Right side */}
          <div className="flex items-center space-x-4">
            <LanguageSwitcher />
            
            {user ? (
              <div className="flex items-center space-x-3">
                <span className="text-sm text-gray-700">
                  {user.name} 
                  <span className={`ml-1 px-2 py-1 text-xs rounded-full ${
                    user.role === 'Premium' || user.role === 'Admin' 
                      ? 'bg-emerald-100 text-emerald-800' 
                      : 'bg-gray-100 text-gray-800'
                  }`}>
                    {user.role}
                  </span>
                </span>
                {user.role === "Regular" && (
                  <Link href="/upgrade" className="bg-amber-500 hover:bg-amber-600 text-white px-3 py-1 rounded-md text-sm font-medium transition-colors">
                    {t('nav.upgrade', 'Upgrade')}
                  </Link>
                )}
                <button 
                  onClick={logout}
                  className="text-gray-500 hover:text-gray-700 px-3 py-1 text-sm font-medium transition-colors"
                >
                  {t('nav.logout', 'Logout')}
                </button>
              </div>
            ) : (
              <Link href="/login" className="bg-emerald-600 hover:bg-emerald-700 text-white px-4 py-2 rounded-md text-sm font-medium transition-colors">
                {t('nav.login', 'Login')}
              </Link>
            )}
          </div>
        </div>

        {/* Mobile menu */}
        {mobileMenuOpen && (
          <div className="md:hidden">
            <div className="px-2 pt-2 pb-3 space-y-1 bg-white border-t border-gray-200">
              <Link 
                href="/dashboard" 
                className="block px-3 py-2 text-base font-medium text-gray-900 hover:text-emerald-600 hover:bg-gray-50"
                onClick={() => setMobileMenuOpen(false)}
              >
                {t('nav.dashboard', 'Dashboard')}
              </Link>
              <Link 
                href="/plants" 
                className="block px-3 py-2 text-base font-medium text-gray-900 hover:text-emerald-600 hover:bg-gray-50"
                onClick={() => setMobileMenuOpen(false)}
              >
                {t('nav.plants', 'Plants')}
              </Link>
              
              {/* AI Features - Mobile */}
              <div className="px-3 py-2">
                <div className="text-sm font-medium text-gray-500 mb-2">
                  🤖 {t('nav.ai', 'AI Features')}
                </div>
                <div className="ml-4 space-y-1">
                  <Link 
                    href="/ai/chat" 
                    className="block px-3 py-2 text-sm text-gray-700 hover:text-emerald-600 hover:bg-gray-50"
                    onClick={() => setMobileMenuOpen(false)}
                  >
                    💬 {t('nav.aiChat', 'AI Chatbot')}
                  </Link>
                  <Link 
                    href="/ai/predictions" 
                    className="block px-3 py-2 text-sm text-gray-700 hover:text-emerald-600 hover:bg-gray-50"
                    onClick={() => setMobileMenuOpen(false)}
                  >
                    🔮 {t('nav.predictions', 'Watering Predictions')}
                  </Link>
                  <Link 
                    href="/ai/image-analysis" 
                    className="block px-3 py-2 text-sm text-gray-700 hover:text-emerald-600 hover:bg-gray-50"
                    onClick={() => setMobileMenuOpen(false)}
                  >
                    📸 {t('nav.imageAnalysis', 'Disease Detection')}
                  </Link>
                  <Link 
                    href="/ai/history" 
                    className="block px-3 py-2 text-sm text-gray-700 hover:text-emerald-600 hover:bg-gray-50"
                    onClick={() => setMobileMenuOpen(false)}
                  >
                    📊 {t('nav.aiHistory', 'AI History')}
                  </Link>
                </div>
              </div>

              {isPremium && (
                <>
                  <Link 
                    href="/zones" 
                    className="block px-3 py-2 text-base font-medium text-gray-900 hover:text-emerald-600 hover:bg-gray-50"
                    onClick={() => setMobileMenuOpen(false)}
                  >
                    {t('nav.zones', 'Zones')}
                  </Link>
                  <Link 
                    href="/reports" 
                    className="block px-3 py-2 text-base font-medium text-gray-900 hover:text-emerald-600 hover:bg-gray-50"
                    onClick={() => setMobileMenuOpen(false)}
                  >
                    {t('nav.reports', 'Reports')}
                  </Link>
                  <Link 
                    href="/thresholds" 
                    className="block px-3 py-2 text-base font-medium text-gray-900 hover:text-emerald-600 hover:bg-gray-50"
                    onClick={() => setMobileMenuOpen(false)}
                  >
                    {t('nav.thresholds', 'Thresholds')}
                  </Link>
                </>
              )}
            </div>
          </div>
=======
  const [mobileMenuOpen, setMobileMenuOpen] = useState(false);
  const [notificationDropdownOpen, setNotificationDropdownOpen] = useState(false);
  // UserMenu component manages its own open/close state
  const [notifications, setNotifications] = useState([
    {
      id: 1,
      title: 'Plant moisture alert',
      message: 'Snake plant needs watering! Moisture level is below 20%.',
      read: false,
      type: 'alert',
      time: new Date(Date.now() - 30 * 60000) // 30 minutes ago
    },
    {
      id: 2,
      title: 'Device connected',
      message: 'Your new soil moisture sensor has been successfully connected.',
      read: false,
      type: 'success',
      time: new Date(Date.now() - 5 * 3600000) // 5 hours ago
    },
    {
      id: 3,
      title: 'Weekly report available',
      message: 'Your plant health weekly report is now available.',
      read: true,
      type: 'info',
      time: new Date(Date.now() - 24 * 3600000) // 1 day ago
    }
  ]);
  
  // Calculate unread notifications
  const unreadNotifications = notifications.filter(n => !n.read).length;
  
  // Refs for dropdowns (for click outside)
  const notificationRef = useRef(null);

  // Format notification time to relative format (e.g., "2 hours ago")
  const formatNotificationTime = (time) => {
    const now = new Date();
    const diff = now - new Date(time);
    const minutes = Math.floor(diff / 60000);
    
    if (minutes < 1) return t('time.justNow', 'Just now');
    if (minutes < 60) return t('time.minutesAgo', '{{count}} minutes ago', { count: minutes });
    
    const hours = Math.floor(minutes / 60);
    if (hours < 24) return t('time.hoursAgo', '{{count}} hours ago', { count: hours });
    
    const days = Math.floor(hours / 24);
    if (days < 7) return t('time.daysAgo', '{{count}} days ago', { count: days });
    
    return new Date(time).toLocaleDateString();
  };
  
  // Mark all notifications as read
  const markAllAsRead = (e) => {
    e.stopPropagation();
    setNotifications(notifications.map(n => ({ ...n, read: true })));
  };
  
  // Handle notification click
  const handleNotificationClick = (notification) => {
    // Mark this notification as read
    setNotifications(notifications.map(n => 
      n.id === notification.id ? { ...n, read: true } : n
    ));
    
    // Here you would handle navigation based on notification type
    // For example: router.push(`/plants/${notification.plantId}`);
    
    setNotificationDropdownOpen(false);
  };
  
  // Close dropdowns when clicking outside
  useEffect(() => {
    function handleClickOutside(event) {
      // Handle notification dropdown
      if (notificationRef.current && !notificationRef.current.contains(event.target)) {
        setNotificationDropdownOpen(false);
      }
    }
    
    document.addEventListener("mousedown", handleClickOutside);
    return () => {
      document.removeEventListener("mousedown", handleClickOutside);
    };
  }, [notificationRef]);

  // No longer needed since UserMenu handles its own state

  // Determine user role for conditional rendering
  const isPremium = user?.role === "Premium";
  const isAdmin = user?.role === "Admin";
  const isAuthenticated = !!user;

  // Check if we're on a page where navbar should be hidden
  const isHiddenPage = () => {
    if (typeof window !== "undefined") {
      const pathname = window.location.pathname;
      return hiddenOnPages.some(page => pathname.includes(page));
    }
    return false;
  };

  // Don't render navbar on login, register, or forgot password pages
  if (isHiddenPage()) {
    return null;
  }

  // Toggle mobile menu
  const toggleMobileMenu = () => {
    setMobileMenuOpen(!mobileMenuOpen);
  };

  return (
    <header className="container mx-auto px-4 py-6 flex items-center justify-between">
      {/* Logo and Brand */}
      <div className="flex items-center">
        <Link href={isAuthenticated ? "/dashboard" : "/"} className="flex items-center">
          <svg
            className="h-8 w-8 text-green-500"
            viewBox="0 0 24 24"
            fill="none"
            stroke="currentColor"
            strokeWidth="2"
          >
            <path d="M7,17.2C5.4,16.5,4,14.9,4,12c0-3.9,3.1-7,7-7c3.9,0,7,3.1,7,7c0,2.9-2.1,5.3-4.8,6.4" />
            <path d="M12,22c-1.6,0-3-1.3-3-3c0-1.1,0.6-2,1.5-2.5c-0.3-0.5-0.5-1-0.5-1.6c0-1.8,1.5-3.3,3.3-3.3c1.8,0,3.3,1.5,3.3,3.3" />
          </svg>
          <span className="ml-2 text-xl font-semibold text-gray-800">{t('common.appName', 'PlantSmart')}</span>
        </Link>
      </div>

      {/* Mobile Menu Button */}
      <div className="md:hidden">
        <button
          type="button"
          onClick={toggleMobileMenu}
          className="text-gray-600 hover:text-green-600 focus:outline-none"
        >
          {mobileMenuOpen ? (
            <svg className="h-6 w-6" fill="none" viewBox="0 0 24 24" stroke="currentColor">
              <path strokeLinecap="round" strokeLinejoin="round" strokeWidth={2} d="M6 18L18 6M6 6l12 12" />
            </svg>
          ) : (
            <svg className="h-6 w-6" fill="none" viewBox="0 0 24 24" stroke="currentColor">
              <path strokeLinecap="round" strokeLinejoin="round" strokeWidth={2} d="M4 6h16M4 12h16m-7 6h7" />
            </svg>
          )}
        </button>
      </div>

      {/* Desktop Navigation - Changes based on user role */}
      <nav className="hidden md:flex space-x-8">
        {/* Navigation mapping based on availability and role */}
        {!isAuthenticated && (
          <>
            <Link href="/features" className="text-gray-600 hover:text-green-600 transition">
              {t('navigation.features')}
            </Link>
            <Link href="/benefits" className="text-gray-600 hover:text-green-600 transition">
              {t('navigation.benefits')}
            </Link>
            <Link href="/pricing" className="text-gray-600 hover:text-green-600 transition">
              {t('navigation.pricing')}
            </Link>
          </>
        )}

        {/* Authenticated user navigation */}
        {isAuthenticated && (
          <>
            <Link href="/dashboard" className="text-gray-600 hover:text-green-600 transition">
              {t('navigation.dashboard')}
            </Link>
            <Link href="/plants" className="text-gray-600 hover:text-green-600 transition">
              {t('navigation.plants')}
            </Link>

            {/* Premium features */}
            {(isPremium || isAdmin) && (
              <>
                <Link href="/zones" className="text-gray-600 hover:text-green-600 transition">
                  {t('navigation.zones')}
                </Link>
                <Link href="/reports" className="text-gray-600 hover:text-green-600 transition">
                  {t('navigation.reports')}
                </Link>
              </>
            )}

            {/* Admin-only features */}
            {isAdmin && (
              <Link href="/admin" className="text-gray-600 hover:text-green-600 transition">
                {t('navigation.admin')}
              </Link>
            )}
          </>
        )}

        {/* Contact page is always available */}
        <Link href="/contact" className="text-gray-600 hover:text-green-600 transition">
          {t('navigation.contact')}
        </Link>
      </nav>

      {/* Right-side buttons - Change by role */}
      <div className="flex items-center space-x-4">
        {/* User is logged in */}
        {isAuthenticated ? (
          <>
            {/* Show upgrade button for regular users */}
            {user.role === "Regular" && (
              <Link
                href="/premium"
                className="hidden sm:flex items-center text-sm font-medium bg-gradient-to-r from-amber-500 to-amber-600 text-white px-3 py-1.5 rounded-full hover:from-amber-600 hover:to-amber-700 transition"
              >
                <svg xmlns="http://www.w3.org/2000/svg" width="16" height="16" viewBox="0 0 24 24" fill="none" stroke="currentColor" strokeWidth="2" strokeLinecap="round" strokeLinejoin="round" className="mr-1">
                  <polygon points="13 2 3 14 12 14 11 22 21 10 12 10 13 2"></polygon>
                </svg>
                {t('common.upgrade')}
              </Link>
            )}

            {/* Notifications */}
            <div className="relative" ref={notificationRef}>
              <button 
                className="text-gray-500 hover:text-green-600 relative p-2"
                onClick={() => setNotificationDropdownOpen(!notificationDropdownOpen)}
              >
                <svg xmlns="http://www.w3.org/2000/svg" width="20" height="20" viewBox="0 0 24 24" fill="none" stroke="currentColor" strokeWidth="2" strokeLinecap="round" strokeLinejoin="round" className="lucide lucide-bell">
                  <path d="M6 8a6 6 0 0 1 12 0c0 7 3 9 3 9H3s3-2 3-9"></path>
                  <path d="M10.3 21a1.94 1.94 0 0 0 3.4 0"></path>
                </svg>
                {unreadNotifications > 0 && (
                  <span className="absolute top-1 right-1 bg-red-500 text-white text-xs rounded-full h-4 w-4 flex items-center justify-center">
                    {unreadNotifications}
                  </span>
                )}
              </button>
              
              {/* Notification dropdown */}
              {notificationDropdownOpen && (
                <div className="absolute right-0 mt-2 w-80 bg-white rounded-md shadow-lg border border-gray-100 z-50 overflow-hidden">
                  <div className="py-2 border-b border-gray-100 px-4 flex justify-between items-center">
                    <h3 className="font-medium text-gray-800">{t('notifications.title', 'Notifications')}</h3>
                    {notifications.length > 0 && (
                      <button 
                        onClick={markAllAsRead}
                        className="text-xs text-green-600 hover:text-green-800"
                      >
                        {t('notifications.markAllRead', 'Mark all as read')}
                      </button>
                    )}
                  </div>
                  
                  <div className="max-h-80 overflow-y-auto">
                    {notifications.length > 0 ? (
                      notifications.map((notification, index) => (
                        <div 
                          key={index}
                          className={`px-4 py-3 border-b border-gray-50 hover:bg-gray-50 cursor-pointer ${!notification.read ? 'bg-blue-50' : ''}`}
                          onClick={() => handleNotificationClick(notification)}
                        >
                          <div className="flex items-start">
                            <div className={`flex-shrink-0 h-8 w-8 rounded-full flex items-center justify-center mr-3 ${notification.read ? 'bg-gray-100' : 'bg-green-100'}`}>
                              {notification.type === 'alert' && (
                                <svg xmlns="http://www.w3.org/2000/svg" width="16" height="16" viewBox="0 0 24 24" fill="none" stroke="currentColor" strokeWidth="2" strokeLinecap="round" strokeLinejoin="round" className="text-amber-600">
                                  <path d="M10.29 3.86L1.82 18a2 2 0 001.71 3h16.94a2 2 0 001.71-3L13.71 3.86a2 2 0 00-3.42 0z"></path>
                                  <line x1="12" y1="9" x2="12" y2="13"></line>
                                  <line x1="12" y1="17" x2="12.01" y2="17"></line>
                                </svg>
                              )}
                              {notification.type === 'info' && (
                                <svg xmlns="http://www.w3.org/2000/svg" width="16" height="16" viewBox="0 0 24 24" fill="none" stroke="currentColor" strokeWidth="2" strokeLinecap="round" strokeLinejoin="round" className="text-blue-600">
                                  <circle cx="12" cy="12" r="10"></circle>
                                  <line x1="12" y1="16" x2="12" y2="12"></line>
                                  <line x1="12" y1="8" x2="12.01" y2="8"></line>
                                </svg>
                              )}
                              {notification.type === 'success' && (
                                <svg xmlns="http://www.w3.org/2000/svg" width="16" height="16" viewBox="0 0 24 24" fill="none" stroke="currentColor" strokeWidth="2" strokeLinecap="round" strokeLinejoin="round" className="text-green-600">
                                  <path d="M22 11.08V12a10 10 0 11-5.93-9.14"></path>
                                  <polyline points="22 4 12 14.01 9 11.01"></polyline>
                                </svg>
                              )}
                            </div>
                            <div className="flex-1">
                              <p className={`text-sm ${!notification.read ? 'font-medium text-gray-900' : 'text-gray-700'}`}>{notification.title}</p>
                              <p className="text-xs text-gray-500 mt-1">{notification.message}</p>
                              <p className="text-xs text-gray-400 mt-1">{formatNotificationTime(notification.time)}</p>
                            </div>
                          </div>
                        </div>
                      ))
                    ) : (
                      <div className="py-6 text-center text-gray-500">
                        <svg xmlns="http://www.w3.org/2000/svg" className="mx-auto h-12 w-12 text-gray-300 mb-2" fill="none" viewBox="0 0 24 24" stroke="currentColor">
                          <path strokeLinecap="round" strokeLinejoin="round" strokeWidth={1} d="M20 13V6a2 2 0 00-2-2H6a2 2 0 00-2 2v7m16 0v5a2 2 0 01-2 2H6a2 2 0 01-2-2v-5m16 0h-2.586a1 1 0 00-.707.293l-2.414 2.414a1 1 0 01-.707.293h-3.172a1 1 0 01-.707-.293l-2.414-2.414A1 1 0 006.586 13H4" />
                        </svg>
                        <p>{t('notifications.empty', 'No new notifications')}</p>
                      </div>
                    )}
                  </div>
                  
                  {notifications.length > 0 && (
                    <div className="py-2 text-center border-t border-gray-100">
                      <Link href="/notifications" className="text-sm text-green-600 hover:text-green-800">
                        {t('notifications.viewAll', 'View all notifications')}
                      </Link>
                    </div>
                  )}
                </div>
              )}
            </div>

            {/* Unified User Menu - combines user profile, language and theme */}
            <UserMenu />
          </>
        ) : (
          /* User is not logged in */
          <>
            <Link href="/login" className="text-green-600 hover:text-green-800 font-medium transition">
              {t('auth.login')}
            </Link>
            <Link
              href="/register"
              className="bg-green-500 hover:bg-green-600 text-white py-2 px-4 rounded-md font-medium transition"
            >
              {t('common.getStarted')}
            </Link>
            
            {/* Language and theme for non-authenticated users */}
            <UserMenu />
          </>
>>>>>>> 71ef89ed
        )}
      </div>

      {/* Mobile Menu - Shows when menu button is clicked */}
      {mobileMenuOpen && (
        <div className="md:hidden absolute top-20 left-0 right-0 bg-white border-t border-b border-gray-100 py-4 px-4 z-50">
          <nav className="flex flex-col space-y-4">
            {/* Mobile navigation with same logic as desktop */}
            {!isAuthenticated ? (
              <>
                <Link href="/features" className="text-gray-600 hover:text-green-600 py-2" onClick={() => setMobileMenuOpen(false)}>
                  {t('navigation.features')}
                </Link>
                <Link href="/benefits" className="text-gray-600 hover:text-green-600 py-2" onClick={() => setMobileMenuOpen(false)}>
                  {t('navigation.benefits')}
                </Link>
                <Link href="/pricing" className="text-gray-600 hover:text-green-600 py-2" onClick={() => setMobileMenuOpen(false)}>
                  {t('navigation.pricing')}
                </Link>
              </>
            ) : (
              <>
                <Link href="/dashboard" className="text-gray-600 hover:text-green-600 py-2" onClick={() => setMobileMenuOpen(false)}>
                  {t('navigation.dashboard')}
                </Link>
                <Link href="/plants" className="text-gray-600 hover:text-green-600 py-2" onClick={() => setMobileMenuOpen(false)}>
                  {t('navigation.plants')}
                </Link>

                {(isPremium || isAdmin) && (
                  <>
                    <Link href="/zones" className="text-gray-600 hover:text-green-600 py-2" onClick={() => setMobileMenuOpen(false)}>
                      {t('navigation.zones')}
                    </Link>
                    <Link href="/reports" className="text-gray-600 hover:text-green-600 py-2" onClick={() => setMobileMenuOpen(false)}>
                      {t('navigation.reports')}
                    </Link>
                  </>
                )}

                {isAdmin && (
                  <Link href="/admin" className="text-gray-600 hover:text-green-600 py-2" onClick={() => setMobileMenuOpen(false)}>
                    {t('navigation.admin')}
                  </Link>
                )}
              </>
            )}

            <Link href="/contact" className="text-gray-600 hover:text-green-600 py-2" onClick={() => setMobileMenuOpen(false)}>
              {t('navigation.contact')}
            </Link>

            {/* Auth buttons for mobile */}
            <div className="pt-4 border-t border-gray-100">
              {isAuthenticated ? (
                <div className="flex flex-col space-y-3">
                  {user.role === "Regular" && (
                    <Link href="/upgrade" className="text-amber-600 hover:text-amber-800 font-medium py-2" onClick={() => setMobileMenuOpen(false)}>
                      {t('common.upgrade')}
                    </Link>
                  )}
                  <Link href="/settings" className="text-gray-600 hover:text-green-600 font-medium py-2" onClick={() => setMobileMenuOpen(false)}>
                    {t('navigation.settings')}
                  </Link>
                  <button onClick={() => { logout(); setMobileMenuOpen(false); }} className="text-left text-red-600 hover:text-red-800 py-2">
                    {t('auth.logout')}
                  </button>
                </div>
              ) : (
                <div className="flex flex-col space-y-3">
                  <Link href="/login" className="text-green-600 hover:text-green-800 font-medium py-2" onClick={() => setMobileMenuOpen(false)}>
                    {t('auth.login')}
                  </Link>
                  <Link href="/register" className="bg-green-500 hover:bg-green-600 text-white py-2 px-4 rounded-md font-medium text-center" onClick={() => setMobileMenuOpen(false)}>
                    {t('common.getStarted')}
                  </Link>
                </div>
              )}
            </div>
          </nav>
        </div>
      )}
    </header>
  );
}<|MERGE_RESOLUTION|>--- conflicted
+++ resolved
@@ -1,219 +1,12 @@
 import Link from "next/link";
-import { useState } from "react";
 import { useAuth } from "@/providers/AuthProvider";
-<<<<<<< HEAD
-import { LanguageSwitcher } from './LanguageSwitcher';
-import { useTranslation } from 'react-i18next';
-=======
 import { useTranslation } from "react-i18next";
 import UserMenu from './UserMenu';
 import { useState, useRef, useEffect } from "react";
->>>>>>> 71ef89ed
 
 export default function Navbar({ hiddenOnPages = ["login", "register", "forgot-password"] }) {
   const { user, logout } = useAuth();
   const { t } = useTranslation();
-<<<<<<< HEAD
-  const isPremium = user?.role === "Premium" || user?.role === "Admin";
-  const [mobileMenuOpen, setMobileMenuOpen] = useState(false);
-
-  return (
-    <nav className="bg-white shadow-sm border-b border-gray-200">
-      <div className="max-w-7xl mx-auto px-4 sm:px-6 lg:px-8">
-        <div className="flex justify-between h-16">
-          <div className="flex items-center">
-            <Link href="/" className="flex-shrink-0 flex items-center">
-              <span className="text-2xl font-bold text-emerald-600">🌱 SmartFarm</span>
-            </Link>
-            
-            {/* Main Navigation - Desktop */}
-            <div className="hidden md:ml-8 md:flex md:space-x-8">
-              <Link href="/dashboard" className="text-gray-900 hover:text-emerald-600 px-3 py-2 text-sm font-medium transition-colors">
-                {t('nav.dashboard', 'Dashboard')}
-              </Link>
-              <Link href="/plants" className="text-gray-900 hover:text-emerald-600 px-3 py-2 text-sm font-medium transition-colors">
-                {t('nav.plants', 'Plants')}
-              </Link>
-              
-              {/* AI Features Dropdown */}
-              <div className="relative group">
-                <button className="text-gray-900 hover:text-emerald-600 px-3 py-2 text-sm font-medium transition-colors flex items-center">
-                  <span className="mr-1">🤖</span>
-                  {t('nav.ai', 'AI Features')}
-                  <svg className="ml-1 h-4 w-4" fill="none" stroke="currentColor" viewBox="0 0 24 24">
-                    <path strokeLinecap="round" strokeLinejoin="round" strokeWidth={2} d="M19 9l-7 7-7-7" />
-                  </svg>
-                </button>
-                <div className="absolute left-0 mt-2 w-48 bg-white rounded-md shadow-lg opacity-0 invisible group-hover:opacity-100 group-hover:visible transition-all duration-200 z-50">
-                  <div className="py-1">
-                    <Link href="/ai/chat" className="block px-4 py-2 text-sm text-gray-700 hover:bg-emerald-50 hover:text-emerald-600">
-                      <span className="mr-2">💬</span>
-                      {t('nav.aiChat', 'AI Chatbot')}
-                    </Link>
-                    <Link href="/ai/predictions" className="block px-4 py-2 text-sm text-gray-700 hover:bg-emerald-50 hover:text-emerald-600">
-                      <span className="mr-2">🔮</span>
-                      {t('nav.predictions', 'Watering Predictions')}
-                    </Link>
-                    <Link href="/ai/image-analysis" className="block px-4 py-2 text-sm text-gray-700 hover:bg-emerald-50 hover:text-emerald-600">
-                      <span className="mr-2">📸</span>
-                      {t('nav.imageAnalysis', 'Disease Detection')}
-                    </Link>
-                    <Link href="/ai/history" className="block px-4 py-2 text-sm text-gray-700 hover:bg-emerald-50 hover:text-emerald-600">
-                      <span className="mr-2">📊</span>
-                      {t('nav.aiHistory', 'AI History')}
-                    </Link>
-                  </div>
-                </div>
-              </div>
-              
-              {isPremium && (
-                <>
-                  <Link href="/zones" className="text-gray-900 hover:text-emerald-600 px-3 py-2 text-sm font-medium transition-colors">
-                    {t('nav.zones', 'Zones')}
-                  </Link>
-                  <Link href="/reports" className="text-gray-900 hover:text-emerald-600 px-3 py-2 text-sm font-medium transition-colors">
-                    {t('nav.reports', 'Reports')}
-                  </Link>
-                  <Link href="/thresholds" className="text-gray-900 hover:text-emerald-600 px-3 py-2 text-sm font-medium transition-colors">
-                    {t('nav.thresholds', 'Thresholds')}
-                  </Link>
-                </>
-              )}
-            </div>
-
-            {/* Mobile menu button */}
-            <div className="md:hidden">
-              <button 
-                onClick={() => setMobileMenuOpen(!mobileMenuOpen)}
-                className="text-gray-500 hover:text-gray-700 p-2"
-              >
-                <svg className="h-6 w-6" fill="none" stroke="currentColor" viewBox="0 0 24 24">
-                  <path strokeLinecap="round" strokeLinejoin="round" strokeWidth={2} d="M4 6h16M4 12h16M4 18h16" />
-                </svg>
-              </button>
-            </div>
-          </div>
-
-          {/* Right side */}
-          <div className="flex items-center space-x-4">
-            <LanguageSwitcher />
-            
-            {user ? (
-              <div className="flex items-center space-x-3">
-                <span className="text-sm text-gray-700">
-                  {user.name} 
-                  <span className={`ml-1 px-2 py-1 text-xs rounded-full ${
-                    user.role === 'Premium' || user.role === 'Admin' 
-                      ? 'bg-emerald-100 text-emerald-800' 
-                      : 'bg-gray-100 text-gray-800'
-                  }`}>
-                    {user.role}
-                  </span>
-                </span>
-                {user.role === "Regular" && (
-                  <Link href="/upgrade" className="bg-amber-500 hover:bg-amber-600 text-white px-3 py-1 rounded-md text-sm font-medium transition-colors">
-                    {t('nav.upgrade', 'Upgrade')}
-                  </Link>
-                )}
-                <button 
-                  onClick={logout}
-                  className="text-gray-500 hover:text-gray-700 px-3 py-1 text-sm font-medium transition-colors"
-                >
-                  {t('nav.logout', 'Logout')}
-                </button>
-              </div>
-            ) : (
-              <Link href="/login" className="bg-emerald-600 hover:bg-emerald-700 text-white px-4 py-2 rounded-md text-sm font-medium transition-colors">
-                {t('nav.login', 'Login')}
-              </Link>
-            )}
-          </div>
-        </div>
-
-        {/* Mobile menu */}
-        {mobileMenuOpen && (
-          <div className="md:hidden">
-            <div className="px-2 pt-2 pb-3 space-y-1 bg-white border-t border-gray-200">
-              <Link 
-                href="/dashboard" 
-                className="block px-3 py-2 text-base font-medium text-gray-900 hover:text-emerald-600 hover:bg-gray-50"
-                onClick={() => setMobileMenuOpen(false)}
-              >
-                {t('nav.dashboard', 'Dashboard')}
-              </Link>
-              <Link 
-                href="/plants" 
-                className="block px-3 py-2 text-base font-medium text-gray-900 hover:text-emerald-600 hover:bg-gray-50"
-                onClick={() => setMobileMenuOpen(false)}
-              >
-                {t('nav.plants', 'Plants')}
-              </Link>
-              
-              {/* AI Features - Mobile */}
-              <div className="px-3 py-2">
-                <div className="text-sm font-medium text-gray-500 mb-2">
-                  🤖 {t('nav.ai', 'AI Features')}
-                </div>
-                <div className="ml-4 space-y-1">
-                  <Link 
-                    href="/ai/chat" 
-                    className="block px-3 py-2 text-sm text-gray-700 hover:text-emerald-600 hover:bg-gray-50"
-                    onClick={() => setMobileMenuOpen(false)}
-                  >
-                    💬 {t('nav.aiChat', 'AI Chatbot')}
-                  </Link>
-                  <Link 
-                    href="/ai/predictions" 
-                    className="block px-3 py-2 text-sm text-gray-700 hover:text-emerald-600 hover:bg-gray-50"
-                    onClick={() => setMobileMenuOpen(false)}
-                  >
-                    🔮 {t('nav.predictions', 'Watering Predictions')}
-                  </Link>
-                  <Link 
-                    href="/ai/image-analysis" 
-                    className="block px-3 py-2 text-sm text-gray-700 hover:text-emerald-600 hover:bg-gray-50"
-                    onClick={() => setMobileMenuOpen(false)}
-                  >
-                    📸 {t('nav.imageAnalysis', 'Disease Detection')}
-                  </Link>
-                  <Link 
-                    href="/ai/history" 
-                    className="block px-3 py-2 text-sm text-gray-700 hover:text-emerald-600 hover:bg-gray-50"
-                    onClick={() => setMobileMenuOpen(false)}
-                  >
-                    📊 {t('nav.aiHistory', 'AI History')}
-                  </Link>
-                </div>
-              </div>
-
-              {isPremium && (
-                <>
-                  <Link 
-                    href="/zones" 
-                    className="block px-3 py-2 text-base font-medium text-gray-900 hover:text-emerald-600 hover:bg-gray-50"
-                    onClick={() => setMobileMenuOpen(false)}
-                  >
-                    {t('nav.zones', 'Zones')}
-                  </Link>
-                  <Link 
-                    href="/reports" 
-                    className="block px-3 py-2 text-base font-medium text-gray-900 hover:text-emerald-600 hover:bg-gray-50"
-                    onClick={() => setMobileMenuOpen(false)}
-                  >
-                    {t('nav.reports', 'Reports')}
-                  </Link>
-                  <Link 
-                    href="/thresholds" 
-                    className="block px-3 py-2 text-base font-medium text-gray-900 hover:text-emerald-600 hover:bg-gray-50"
-                    onClick={() => setMobileMenuOpen(false)}
-                  >
-                    {t('nav.thresholds', 'Thresholds')}
-                  </Link>
-                </>
-              )}
-            </div>
-          </div>
-=======
   const [mobileMenuOpen, setMobileMenuOpen] = useState(false);
   const [notificationDropdownOpen, setNotificationDropdownOpen] = useState(false);
   // UserMenu component manages its own open/close state
@@ -549,7 +342,6 @@
             {/* Language and theme for non-authenticated users */}
             <UserMenu />
           </>
->>>>>>> 71ef89ed
         )}
       </div>
 
