import React, { useState, useEffect } from 'react';
import { useTranslation } from 'react-i18next';
import { useTheme } from '@/contexts/ThemeContext';
import { useSettings } from '@/providers/SettingsProvider';
import { formatDateTime } from '@/utils/dateFormat';
import axios from 'axios';
import ThemedLoader from '../ThemedLoader';
import { format } from 'date-fns';
import { useRenderDebug, useDataFetchDebug } from '@/utils/renderDebug';

export default function WeatherWidget() {
  const { t } = useTranslation();
  const { isDark, themeColors } = useTheme();
  const { settings } = useSettings();

<<<<<<< HEAD
  // Hide the widget if weather info is disabled in settings
  if (!settings.dashboard.showWeatherInfo) {
    return null;
  }
=======
  // Hide the widget if weather widget is disabled in settings
  if (!settings.widgets?.showWeatherWidget) {
    return null;
  }

  // Widget settings
  const showTitles = settings?.widgets?.showWidgetTitles ?? true;
  const showIcons = settings?.widgets?.showWidgetIcons ?? true;
  const compactMode = settings?.widgets?.compactMode ?? false;
  const animationsEnabled = settings?.widgets?.animationsEnabled ?? true;
>>>>>>> 33529da5
  
  const [weatherData, setWeatherData] = useState(null);
  const [loading, setLoading] = useState(true);
  const [error, setError] = useState(null);
  const [lastUpdated, setLastUpdated] = useState(null);
  
  // 🚀 RENDER DEBUG
  const renderDebug = useRenderDebug('WeatherWidget', {
    hasWeatherData: !!weatherData,
    loading,
    hasError: !!error,
    lastUpdated,
    isDark
  });
  
  const { fetchState, fetchWithDebug } = useDataFetchDebug('WeatherWidget');
  
  // Get current locale for date formatting
  const getCurrentLocale = () => {
    const language = t('locale', 'en-US');
    // Map supported languages to proper locale codes
    const localeMap = {
      'en': 'en-US',
      'ja': 'ja-JP', 
      'zh': 'zh-CN',
      'kr': 'ko-KR',
      'vi': 'vi-VN',
      'fr': 'fr-FR'
    };
    
    const currentLang = language.split('-')[0];
    return localeMap[currentLang] || 'en-US';
  };

  // Get time format based on locale (12-hour for en/fr, 24-hour for others)
  const getTimeFormat = () => {
    const language = t('locale', 'en-US');
    const currentLang = language.split('-')[0];
    
    // 12-hour format for English and French
    const use12HourFormat = ['en', 'fr'].includes(currentLang);
    return use12HourFormat;
  };

  // Get localized weekday names
  const getLocalizedWeekday = (date, isToday = false, isTomorrow = false) => {
    if (isToday) {
      return t('weather.today', 'Today');
    }
    if (isTomorrow) {
      return t('weather.tomorrow', 'Tomorrow');
    }
    
    const currentLang = t('locale', 'en-US').split('-')[0];
    const locale = getCurrentLocale();
    const dayIndex = new Date(date).getDay();
    
    // For languages supported by API (en, ja, zh), use browser's localization
    const apiSupportedLanguages = ['en', 'ja', 'zh'];
    if (apiSupportedLanguages.includes(currentLang)) {
      return new Date(date).toLocaleDateString(locale, { weekday: 'short' });
    }
    
    // For other languages, use direct translation key access
    const weekdayTranslations = {
      kr: ['일', '월', '화', '수', '목', '금', '토'],
      vi: ['CN', 'T2', 'T3', 'T4', 'T5', 'T6', 'T7'],
      fr: ['Dim', 'Lun', 'Mar', 'Mer', 'Jeu', 'Ven', 'Sam']
    };
    
    if (weekdayTranslations[currentLang]) {
      return weekdayTranslations[currentLang][dayIndex];
    }
    
    // Try to get from translation file as fallback
    try {
      const weekdays = t('weather.weekdays.short', { returnObjects: true });
      console.log('Translation file weekdays:', weekdays);
      if (Array.isArray(weekdays) && weekdays[dayIndex]) {
        const result = weekdays[dayIndex];
        console.log('Using translation file result:', result);
        return result;
      }
    } catch (error) {
      console.warn('Failed to get localized weekdays from translation:', error);
    }
    
    // Final fallback to English
    const fallback = new Date(date).toLocaleDateString('en-US', { weekday: 'short' });
    console.log('Using fallback result:', fallback);
    return fallback;
  };

  useEffect(() => {
    const fetchWeather = async () => {
      try {
        await fetchWithDebug(async () => {
          setLoading(true);
          
          let lat, lon;

          // Try to get user's location
          if (navigator.geolocation) {
            const position = await new Promise((resolve, reject) => {
              navigator.geolocation.getCurrentPosition(resolve, reject, {
                timeout: 5000,
                maximumAge: 60000 // Cache for 1 minute
              });
            });
            
            lat = position.coords.latitude;
            lon = position.coords.longitude;
          }
          
          // Fetch current weather data from OpenWeatherMap API
          const apiKey = process.env.NEXT_PUBLIC_OPENWEATHER_API_KEY;
          if (!apiKey) {
            throw new Error('Weather API key is not configured');
          }
          
          const response = await axios.get(`https://api.openweathermap.org/data/2.5/weather?lat=${lat}&lon=${lon}&appid=${apiKey}&units=metric`);

          if (response.data && response.data.main) {
            const currentWeather = response.data;

            // Get forecast data for next 5 days (OpenWeatherMap provides 5-day forecast)
            const forecastResponse = await axios.get(`https://api.openweathermap.org/data/2.5/forecast?lat=${lat}&lon=${lon}&appid=${apiKey}&units=metric`);

            // Process forecast data to get daily highs and lows
            const dailyForecasts = [];
            if (forecastResponse.data && forecastResponse.data.list) {
              const forecastList = forecastResponse.data.list;
              const dailyData = {};
              
              // Group forecast data by date and find min/max temps
              forecastList.forEach(item => {
                const date = new Date(item.dt * 1000);
                const dateStr = date.toDateString();
                
                if (!dailyData[dateStr]) {
                  dailyData[dateStr] = {
                    date: date,
                    temps: [],
                    conditions: [],
                    weatherIds: []
                  };
                }
                
                dailyData[dateStr].temps.push(item.main.temp);
                dailyData[dateStr].conditions.push(item.weather[0].main);
                dailyData[dateStr].weatherIds.push(item.weather[0].id);
              });
              
              // Convert to forecast format for next 3 days
              const dates = Object.keys(dailyData).slice(0, 3);
              dates.forEach((dateStr, index) => {
                const data = dailyData[dateStr];
                const high = Math.round(Math.max(...data.temps));
                const low = Math.round(Math.min(...data.temps));
                
                // Get most frequent weather condition
                const mostFrequentId = data.weatherIds
                  .sort((a, b) => data.weatherIds.filter(v => v === a).length - data.weatherIds.filter(v => v === b).length)
                  .pop();
                
                dailyForecasts.push({
                  day: getLocalizedWeekday(data.date, index === 0, index === 1),
                  high: high,
                  low: low,
                  condition: mapWeatherCode(mostFrequentId)
                });
              });
            }

            // Map API data to our format
            const mappedData = {
              temperature: Math.round(currentWeather.main.temp),
              condition: mapWeatherCode(currentWeather.weather[0].id),
              humidity: currentWeather.main.humidity,
              wind: Math.round(currentWeather.wind.speed * 3.6), // Convert m/s to km/h
              location: currentWeather.name,
              forecast: dailyForecasts
            };
          
            setWeatherData(mappedData);
            setLastUpdated(new Date());
            setLoading(false);
            return mappedData;
          } else {
            throw new Error('Invalid data format from weather API');
          }
        }, 'weather-data-fetch');
      } catch (err) {
        console.error('Error fetching weather data:', err);
        setLoading(false);
        
        let errorMessage = t('weather.error.general', 'Unable to fetch weather data');
        
        // Provide specific error messages
        if (err.message.includes('API key')) {
          errorMessage = t('weather.error.apiKey', 'Weather service configuration error');
        } else if (err.response?.status === 401) {
          errorMessage = t('weather.error.unauthorized', 'Weather service authentication failed');
        } else if (err.response?.status >= 500) {
          errorMessage = t('weather.error.serverError', 'Weather service temporarily unavailable');
        } else if (err.code === 'NETWORK_ERROR' || !navigator.onLine) {
          errorMessage = t('weather.error.network', 'Check your internet connection');
        }
        
        setError(errorMessage);
        setWeatherData({
          error: true,
          message: errorMessage
        });
      }
    };
    
    fetchWeather();
    
    // Refresh weather data every 30 minutes
    const intervalId = setInterval(fetchWeather, 30 * 60 * 1000);
    
    return () => clearInterval(intervalId);
  }, [t]); // Re-fetch when language changes
  
  // Map OpenWeatherMap weather IDs to our simplified condition categories
  const mapWeatherCode = (weatherId) => {
    // Thunderstorm (200-232)
    if (weatherId >= 200 && weatherId < 300) return 'rainy';
    // Drizzle (300-321)
    if (weatherId >= 300 && weatherId < 400) return 'rainy';
    // Rain (500-531)
    if (weatherId >= 500 && weatherId < 600) return 'rainy';
    // Snow (600-622)
    if (weatherId >= 600 && weatherId < 700) return 'rainy';
    // Atmosphere (701-781) - mist, smoke, haze, dust, fog, sand, dust, ash, squalls, tornado
    if (weatherId >= 700 && weatherId < 800) return 'partly-cloudy';
    // Clear sky (800)
    if (weatherId === 800) return 'sunny';
    // Clouds (801-804) - few clouds, scattered clouds, broken clouds, overcast clouds
    if (weatherId >= 801 && weatherId <= 804) return 'partly-cloudy';
    
    return 'partly-cloudy'; // Default fallback
  };
  
  const getWeatherIcon = (condition) => {
    switch(condition) {
      case 'sunny':
        return (
          <svg xmlns="http://www.w3.org/2000/svg" width="24" height="24" viewBox="0 0 24 24" fill="none" stroke="currentColor" strokeWidth="2" strokeLinecap="round" strokeLinejoin="round" className="text-amber-500">
            <circle cx="12" cy="12" r="4"></circle>
            <path d="M12 2v2"></path>
            <path d="M12 20v2"></path>
            <path d="m4.93 4.93 1.41 1.41"></path>
            <path d="m17.66 17.66 1.41 1.41"></path>
            <path d="M2 12h2"></path>
            <path d="M20 12h2"></path>
            <path d="m6.34 17.66-1.41 1.41"></path>
            <path d="m19.07 4.93-1.41 1.41"></path>
          </svg>
        );
      case 'rainy':
        return (
          <svg xmlns="http://www.w3.org/2000/svg" width="24" height="24" viewBox="0 0 24 24" fill="none" stroke="currentColor" strokeWidth="2" strokeLinecap="round" strokeLinejoin="round" className="text-blue-500">
            <path d="M4 14.899A7 7 0 1 1 15.71 8h1.79a4.5 4.5 0 0 1 2.5 8.242"></path>
            <path d="M16 14v6"></path>
            <path d="M8 14v6"></path>
            <path d="M12 16v6"></path>
          </svg>
        );
      case 'partly-cloudy':
        return (
          <svg xmlns="http://www.w3.org/2000/svg" width="24" height="24" viewBox="0 0 24 24" fill="none" stroke="currentColor" strokeWidth="2" strokeLinecap="round" strokeLinejoin="round" className="text-gray-500">
            <path d="M12 2v2"></path>
            <path d="m4.93 4.93 1.41 1.41"></path>
            <path d="M20 12h2"></path>
            <path d="m19.07 4.93-1.41 1.41"></path>
            <path d="M15.947 12.65a4 4 0 0 0-5.925-4.128"></path>
            <path d="M13 22H7a5 5 0 1 1 4.9-6H13a3 3 0 0 1 0 6Z"></path>
          </svg>
        );
      default:
        return (
          <svg xmlns="http://www.w3.org/2000/svg" width="24" height="24" viewBox="0 0 24 24" fill="none" stroke="currentColor" strokeWidth="2" strokeLinecap="round" strokeLinejoin="round" className="text-gray-400">
            <path d="M17.5 19H9a7 7 0 1 1 6.71-9h1.79a4.5 4.5 0 1 1 0 9Z"></path>
          </svg>
        );
    }
  };
  
  const getWeatherTip = (weatherData) => {
    if (!weatherData) return t('weather.tip.default', 'Check weather conditions for plant care recommendations.');
    
    if (weatherData.condition === 'sunny' && weatherData.temperature > 28) {
      return t('weather.tip.hot', 'Hot day ahead. Water your plants early morning or evening to prevent evaporation.');
    } else if (weatherData.condition === 'rainy') {
      return t('weather.tip.rainy', 'Rainy weather. Check indoor plants for proper drainage to prevent root rot.');
    } else if (weatherData.humidity < 40) {
      return t('weather.tip.dry', 'Low humidity. Consider misting your tropical plants to increase humidity.');
    } else if (weatherData.wind > 20) {
      return t('weather.tip.windy', 'Windy conditions. Move delicate potted plants to sheltered locations.');
    }
    
    return t('weather.tip.default', 'Monitor soil moisture daily based on current weather conditions.');
  };

  if (loading) {
    return (
      <div className={`rounded-xl shadow-sm border overflow-hidden ${compactMode ? 'p-3 h-32' : 'p-5 h-60'} ${animationsEnabled ? 'transition-all duration-200 ease-in-out' : ''} ${
        isDark 
          ? 'bg-gray-800 border-gray-700' 
          : 'bg-white border-gray-100'
      }`}>
        <div className="flex items-center justify-between mb-4">
          <h3 className={`${showTitles ? 'font-medium' : 'hidden'} ${
            isDark ? 'text-white' : 'text-gray-900'
          }`}>{t('dashboard.weather', 'Local Weather')}</h3>
        </div>
        <ThemedLoader 
          size="lg" 
          showText={true} 
          text={t('weather.loading', 'Loading weather data...')}
          className="h-32"
        />
      </div>
    );
  }

  if (error || (weatherData && weatherData.error)) {
    return (
      <div className={`rounded-xl shadow-sm border overflow-hidden ${compactMode ? 'p-3' : 'p-5'} ${animationsEnabled ? 'transition-all duration-200 ease-in-out' : ''} ${
        isDark 
          ? 'bg-gray-800 border-gray-700' 
          : 'bg-white border-gray-100'
      }`}>
        <div className="flex items-center justify-between mb-4">
          <h3 className={`${showTitles ? 'font-medium' : 'hidden'} ${
            isDark ? 'text-white' : 'text-gray-900'
          }`}>{t('dashboard.weather', 'Local Weather')}</h3>
        </div>
        <div className="p-4 text-center">
          <div className="flex items-center justify-center mb-3">
            <svg xmlns="http://www.w3.org/2000/svg" width="48" height="48" viewBox="0 0 24 24" fill="none" stroke="currentColor" strokeWidth="2" strokeLinecap="round" strokeLinejoin="round" className="text-red-400">
              <circle cx="12" cy="12" r="10"></circle>
              <line x1="15" y1="9" x2="9" y2="15"></line>
              <line x1="9" y1="9" x2="15" y2="15"></line>
            </svg>
          </div>
          <p className="text-red-500 dark:text-red-400 font-medium">
            {error || weatherData?.message || t('weather.error.general', 'Unable to fetch weather data')}
          </p>
          <button 
            onClick={() => window.location.reload()} 
            className={`mt-3 px-4 py-2 rounded-lg text-sm font-medium transition-colors ${
              isDark 
                ? 'bg-gray-700 hover:bg-gray-600 text-gray-200' 
                : 'bg-gray-100 hover:bg-gray-200 text-gray-700'
            }`}
          >
            {t('weather.retry', 'Try Again')}
          </button>
        </div>
      </div>
    );
  }

  return (
    <div className={`rounded-xl shadow-sm border overflow-hidden ${animationsEnabled ? 'transition-all duration-200 ease-in-out hover:shadow-md' : ''} ${
      isDark 
        ? 'bg-gray-800 border-gray-700' 
        : 'bg-white border-gray-100'
    }`}>
      {/* Current weather */}
      <div className={`${compactMode ? 'p-3' : 'p-5'} border-b ${
        isDark ? 'border-gray-700' : 'border-gray-100'
      }`}>
        <div className="flex items-center justify-between mb-4">
          <h3 className={`${showTitles ? 'font-medium' : 'hidden'} ${
            isDark ? 'text-white' : 'text-gray-900'
          }`}>{t('dashboard.weather', 'Local Weather')}</h3>
          {lastUpdated && (
            <span className={`text-xs ${
              isDark ? 'text-gray-400' : 'text-gray-500'
            }`}>
              {t('weather.updatedAt', 'Updated at')} {formatDateTime(
                lastUpdated, 
                settings.language.dateFormat,
                settings.language.timeFormat === '24h'
              )}
            </span>
          )}
        </div>
        
        <div className="flex items-center">
          <div className="flex-1">
            <div className={`text-3xl font-semibold ${
              isDark ? 'text-white' : 'text-gray-900'
            }`}>{weatherData.temperature}°C</div>
            {weatherData.location && (
              <div className={`text-sm font-medium ${
                isDark ? 'text-gray-300' : 'text-gray-600'
              }`}>{weatherData.location}</div>
            )}
            <div className={`text-sm ${
              isDark ? 'text-gray-400' : 'text-gray-500'
            }`}>{t('weather.humidity', 'Humidity')}: {weatherData.humidity}%</div>
            <div className={`text-sm ${
              isDark ? 'text-gray-400' : 'text-gray-500'
            }`}>{t('weather.wind', 'Wind')}: {weatherData.wind} km/h</div>
          </div>
          
          <div className="w-16 h-16 flex items-center justify-center">
            {showIcons && getWeatherIcon(weatherData.condition)}
          </div>
        </div>
      </div>
      
      {/* 3-day forecast */}
      {weatherData.forecast && weatherData.forecast.length > 0 && (
        <div className={`grid grid-cols-3 divide-x ${
          isDark ? 'divide-gray-700' : 'divide-gray-100'
        }`}>
          {weatherData.forecast.map((day, index) => (
            <div key={index} className={`${compactMode ? 'p-2' : 'p-3'} text-center`}>
              <div className={`text-sm font-medium ${
                isDark ? 'text-gray-200' : 'text-gray-900'
              }`}>{day.day}</div>
              <div className="my-2 flex justify-center">
                {showIcons && getWeatherIcon(day.condition)}
              </div>
              <div className="text-xs">
                <span className={`font-medium ${
                  isDark ? 'text-gray-200' : 'text-gray-900'
                }`}>{day.high}°</span>
                <span className={`mx-1 ${
                  isDark ? 'text-gray-400' : 'text-gray-500'
                }`}>/</span>
                <span className={`${
                  isDark ? 'text-gray-400' : 'text-gray-500'
                }`}>{day.low}°</span>
              </div>
            </div>
          ))}
        </div>
      )}
      
      {/* Plant tip based on weather */}
      <div className={`${compactMode ? 'p-2' : 'p-3'} text-sm flex items-start ${
        isDark 
          ? 'bg-emerald-900/30 text-emerald-200' 
          : 'bg-emerald-50 text-emerald-800'
      }`}>
        {showIcons && (
          <svg xmlns="http://www.w3.org/2000/svg" width="20" height="20" viewBox="0 0 24 24" fill="none" stroke="currentColor" strokeWidth="2" strokeLinecap="round" strokeLinejoin="round" className={`mr-2 flex-shrink-0 mt-0.5 ${
            isDark ? 'text-emerald-300' : 'text-emerald-700'
          }`}>
            <circle cx="12" cy="12" r="9"></circle>
            <line x1="12" y1="8" x2="12" y2="12"></line>
            <line x1="12" y1="16" x2="12.01" y2="16"></line>
          </svg>
        )}
        <span>{getWeatherTip(weatherData)}</span>
      </div>
    </div>
  );
}<|MERGE_RESOLUTION|>--- conflicted
+++ resolved
@@ -13,12 +13,6 @@
   const { isDark, themeColors } = useTheme();
   const { settings } = useSettings();
 
-<<<<<<< HEAD
-  // Hide the widget if weather info is disabled in settings
-  if (!settings.dashboard.showWeatherInfo) {
-    return null;
-  }
-=======
   // Hide the widget if weather widget is disabled in settings
   if (!settings.widgets?.showWeatherWidget) {
     return null;
@@ -29,7 +23,6 @@
   const showIcons = settings?.widgets?.showWidgetIcons ?? true;
   const compactMode = settings?.widgets?.compactMode ?? false;
   const animationsEnabled = settings?.widgets?.animationsEnabled ?? true;
->>>>>>> 33529da5
   
   const [weatherData, setWeatherData] = useState(null);
   const [loading, setLoading] = useState(true);
