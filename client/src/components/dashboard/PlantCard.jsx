--- conflicted
+++ resolved
@@ -160,11 +160,7 @@
                 <path d="m6.34 17.66-1.41 1.41"></path>
                 <path d="m19.07 4.93-1.41 1.41"></path>
               </svg>
-<<<<<<< HEAD
-              <span className="font-medium">{sensorData?.light || 'N/A'} lux</span>
-=======
-              <span className="font-medium">{sensorData?.light_intensity ?? 'N/A'}lux</span>
->>>>>>> 137c980b
+              <span className="font-medium">{sensorData?.light || 'N/A'}%</span>
             </div>
           </div>
         </div>
