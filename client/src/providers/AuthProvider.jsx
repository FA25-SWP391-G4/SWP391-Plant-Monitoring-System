--- conflicted
+++ resolved
@@ -20,20 +20,8 @@
   const [token, setToken] = useState(null);
   const [loading, setLoading] = useState(true);
   const router = useRouter();
-  
-  // 🚀 RENDER DEBUG - Track AuthProvider performance
-  const renderDebug = useRenderDebug('AuthProvider', {
-    hasUser: !!user,
-    hasToken: !!token,
-    loading,
-    userEmail: user?.email
-  });
-  
-  const { startTiming, endTiming } = useOperationTiming('AuthProvider');
 
-  // Check if the user is authenticated on mount and after navigation
   useEffect(() => {
-<<<<<<< HEAD
     const checkAuth = async () => {
       const authCheckStart = startTiming('auth-check');
       console.log('\n=== AUTH PROVIDER CHECK START ===');
@@ -130,57 +118,9 @@
   }, [startTiming, endTiming]);
 
   const login = (t, u) => { 
-    const loginStart = startTiming('login-process');
-    console.log('[AUTH PROVIDER] Login called with:');
-    console.log('  - Token length:', t?.length || 0);
-    console.log('  - User:', u?.email || 'no email');
-    
-    // Store token in cookie for later use in API requests
-    const cookieOptions = {
-      expires: 7, // 7 days to match backend
-      secure: process.env.NODE_ENV === 'production',
-      sameSite: 'Lax',
-      path: '/', // Ensure path matches
-      domain: process.env.NODE_ENV === 'production' ? undefined : 'localhost' // Explicit domain for localhost
-    };
-    
-    console.log('[AUTH PROVIDER] Setting cookie with options:', cookieOptions);
-    Cookies.set('token_client', t, cookieOptions);
-    
-    // Verify cookie was set
-    const verifyToken = Cookies.get('token_client');
-    console.log('[AUTH PROVIDER] Cookie verification:', verifyToken ? 'SUCCESS' : 'FAILED');
-    if (verifyToken) {
-      console.log('[AUTH PROVIDER] Stored token preview:', verifyToken.substring(0, 20) + '...');
-    }
-    
-    // Update local state
-=======
-  console.log('[auth] current user:', user);
-}, [user]);
-
-  useEffect(() => {
-    const t = Cookies.get('token');
-    const u = Cookies.get('user');
-    if (t && u) { 
-      setToken(t); 
-      try { 
-        setUser(JSON.parse(u)); 
-      } catch (e) {
-        console.error('Failed to parse user data from cookie:', e);
-      } 
-    }
-    setLoading(false);
-  }, []);
-
-  const login = (t, u) => { 
     // Set cookies with appropriate security settings
-    // Cookies.set('token', t, { secure: true, sameSite: 'strict' }); 
-    // Cookies.set('user', JSON.stringify(u), { secure: true, sameSite: 'strict' }); 
-
-    Cookies.set('token', t, {secure : true, sameSite: 'lax' });
-    Cookies.set('user', JSON.stringify(u), {secure : true, sameSite: 'lax' });
->>>>>>> 482440ed
+    Cookies.set('token', t, { secure: true, sameSite: 'strict' }); 
+    Cookies.set('user', JSON.stringify(u), { secure: true, sameSite: 'strict' }); 
     setToken(t); 
     setUser(u); 
     
