--- conflicted
+++ resolved
@@ -10,10 +10,6 @@
 import AuthProvider from '@/providers/AuthProvider'
 import { DashboardWidgetProvider } from '@/providers/DashboardWidgetProvider'
 import GoogleHeadTags from '@/components/GoogleHeadTags'
-<<<<<<< HEAD
-import DashboardLayout from '@/components/DashboardLayout'
-import { SettingsProvider } from '@/providers/SettingsProvider'
-=======
 import DashboardLayout from '@/components/layout/DashboardLayout'
 import { SettingsProvider } from '@/providers/SettingsProvider'
 import { NotificationProvider } from '@/contexts/NotificationContext'
@@ -22,7 +18,6 @@
  import { initializeChunkErrorManagement } from '@/utils/chunkErrorManager'
  import { useEffect } from 'react'
 import ChunkErrorBoundary from '@/components/ChunkErrorBoundary'
->>>>>>> 33529da5
 
 export default function RootLayout({ children }) {
   // Temporarily disabling chunk error management to fix app loading
@@ -47,21 +42,6 @@
             disableTransitionOnChange
           >
             <ThemeProvider>
-<<<<<<< HEAD
-              <AuthProvider>
-                <SettingsProvider>
-                  <DashboardWidgetProvider>
-                    <DashboardLayout>
-                      {children}
-                    </DashboardLayout>
-                    <Toaster richColors position="top-center" />
-                  </DashboardWidgetProvider>
-                </SettingsProvider>
-              </AuthProvider>
-            </ThemeProvider>
-          </NextThemeProvider>
-        </I18nextProvider>
-=======
                 <AuthProvider>
                   <SettingsProvider>
                     <NotificationProvider>
@@ -79,7 +59,6 @@
           </I18nextProvider>
         {/* Removed ChunkErrorBoundary closing tag */}
         </ChunkErrorBoundary>
->>>>>>> 33529da5
       </body>
     </html>
   )
