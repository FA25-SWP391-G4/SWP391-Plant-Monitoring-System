'use client';

import React, { useState, useEffect } from 'react';
import { useAuth } from '@/providers/AuthProvider';
import { useRouter } from 'next/navigation';
import DashboardLayout from '@/components/layout/DashboardLayout';
import { Card, CardContent, CardDescription, CardHeader, CardTitle } from '@/components/ui/Card';
import { Input } from '@/components/ui/Input';
import { Button } from '@/components/ui/Button';
import PhoneInput from '@/components/forms/PhoneInput';
import { toast } from 'sonner';
import { Loader2, Edit, Save, X, Lock, User as UserIcon } from 'lucide-react';
import axios from 'axios';
import { getAuthToken } from '@/utils/auth';
import { useTheme } from '@/contexts/ThemeContext';
import UserRoleBadge from '@/components/shared/UserRoleBadge';
import { authApi } from '@/api';

/**
 * User Profile Page
 * Displays and allows editing of user information
 */
const ProfilePage = () => {
  const { user, loading: isLoading, updateUser } = useAuth();
  const router = useRouter();
  const { isDark, isLight, getThemeColor } = useTheme();
  const [isEditing, setIsEditing] = useState(false);
  const [isSaving, setIsSaving] = useState(false);
  const [isChangingPassword, setIsChangingPassword] = useState(false);
  const [formData, setFormData] = useState({
    given_name: '',
    family_name: '',
    email: '',
    phone_number: '',
    country_code: '+84',
  });
  const [passwordData, setPasswordData] = useState({
    currentPassword: '',
    newPassword: '',
    confirmPassword: '',
  });

  // Redirect if user is not authenticated
  useEffect(() => {
    if (!isLoading && !user) {
      router.push('/login');
    }
  }, [user, isLoading, router]);

  // Initialize form data when user is loaded
  useEffect(() => {
    if (user) {
      setFormData({
        given_name: user.given_name || '',
        family_name: user.family_name || '',
        email: user.email || '',
        phone_number: user.phone_number || '',
        country_code: user.country_code || '+84',
      });
    }
  }, [user]);

  const handleSave = async () => {
    setIsSaving(true);
    try {
      const API_URL = process.env.NEXT_PUBLIC_API_URL;
      const token = getAuthToken();

      const response = await axios.put(
        `${API_URL}/users/profile`,
        formData,
        {
          headers: {
            Authorization: `Bearer ${token}`,
            'Content-Type': 'application/json',
          },
        }
      );

      if (response.data.success) {
        toast.success('Profile updated successfully');
        setIsEditing(false);
        // Update user in context
        if (updateUser) {
          updateUser({ ...user, ...formData });
        }
      }
    } catch (error) {
      console.error('Failed to update profile:', error);
      toast.error(error.response?.data?.error || 'Failed to update profile');
    } finally {
      setIsSaving(false);
    }
  };

  const handleChangePassword = async () => {
    if (passwordData.newPassword !== passwordData.confirmPassword) {
      toast.error('Passwords do not match');
      return;
    }

    if (passwordData.newPassword.length < 8) {
      toast.error('Password must be at least 8 characters');
      return;
    }

    setIsSaving(true);
    try {
      const response = await authApi.changePassword({
        currentPassword: passwordData.currentPassword,
        newPassword: passwordData.newPassword,
        confirmPassword: passwordData.confirmPassword,
      });

      if (response.data.success) {
        toast.success('Password changed successfully');
        setIsChangingPassword(false);
        setPasswordData({
          currentPassword: '',
          newPassword: '',
          confirmPassword: '',
        });
      }
    } catch (error) {
      console.error('Failed to change password:', error);
      toast.error(error.response?.data?.error || 'Failed to change password');
    } finally {
      setIsSaving(false);
    }
  };

  const handleCancel = () => {
    if (user) {
      setFormData({
        given_name: user.given_name || '',
        family_name: user.family_name || '',
        email: user.email || '',
        phone_number: user.phone_number || '',
        country_code: user.country_code || '+84',
      });
    }
    setIsEditing(false);
  };

  // Show loading state while checking authentication
  if (isLoading) {
    return (
      <div className="flex items-center justify-center min-h-screen bg-background">
        <Loader2 className="h-8 w-8 animate-spin" 
                 style={{ color: getThemeColor('#16a34a', '#22c55e') }} />
      </div>
    );
  }

  if (!user) {
    return null;
  }

  return (
    <div className="min-h-screen bg-gray-50 dark:bg-gray-900">
      <main className="container mx-auto px-4 py-8">
        {/* Welcome Banner */}
        <div className="bg-gradient-to-r from-emerald-500 to-emerald-700 dark:from-emerald-600 dark:to-emerald-800 rounded-xl shadow-lg mb-8 p-6 text-white flex items-center justify-between">
          <div className="flex items-center space-x-4">
            <div className="bg-white/20 backdrop-blur-sm p-3 rounded-lg">
              <UserIcon className="h-8 w-8" />
            </div>
            
            <div>
              <h1 className="text-2xl font-bold mb-2">
                User Profile
              </h1>
              <p className="opacity-90">
                Manage your account information and settings
              </p>
            </div>
          </div>
        </div>

      {/* Profile Information Card */}
      <div className="bg-white dark:bg-gray-800 rounded-xl shadow-sm border border-gray-100 dark:border-gray-700 mb-6">
        <div className="p-6 border-b border-gray-200 dark:border-gray-700">
          <div className="flex justify-between items-center">
            <div>
              <h3 className="text-lg font-medium text-gray-900 dark:text-white flex items-center gap-2">
                <UserIcon className="h-5 w-5" />
                Profile Information
              </h3>
              <p className="text-gray-600 dark:text-gray-400">Update your personal details</p>
            </div>
            <div>
              {!isEditing ? (
                <button
                  onClick={() => setIsEditing(true)}
                  className="bg-emerald-600 hover:bg-emerald-700 text-white px-4 py-2 rounded-lg font-medium transition-colors flex items-center gap-2"
                >
                  <Edit className="h-4 w-4" />
                  Edit Profile
                </button>
              ) : (
                <div className="flex gap-2">
                  <button
                    onClick={handleSave}
                    disabled={isSaving}
                    className="bg-emerald-600 hover:bg-emerald-700 text-white px-4 py-2 rounded-lg font-medium transition-colors flex items-center gap-2 disabled:opacity-50"
                  >
                    {isSaving ? (
                      <Loader2 className="h-4 w-4 animate-spin" />
                    ) : (
                      <Save className="h-4 w-4" />
                    )}
                    Save
                  </button>
                  <button
                    onClick={handleCancel}
                    disabled={isSaving}
                    className="bg-gray-500 hover:bg-gray-600 text-white px-4 py-2 rounded-lg font-medium transition-colors flex items-center gap-2 disabled:opacity-50"
                  >
                    <X className="h-4 w-4" />
                    Cancel
                  </button>
                </div>
              )}
            </div>
          </div>
        </div>
        <div className="p-6 space-y-6">
          {/* Role Badge */}
<<<<<<< HEAD
          <div className="stagger-item">
            <label className="block text-sm font-medium text-gray-700 mb-2">Role</label>
=======
          <div className="">
            <label className="block text-sm font-medium text-gray-700 dark:text-gray-300 mb-2">Role</label>
>>>>>>> 33529da5
              {user && <UserRoleBadge role={user.role || 'free'} className="ml-2" />}
          </div>

          <div className="grid grid-cols-1 md:grid-cols-2 gap-4">
            {/* First Name */}
            <div className="">
              <label className="block text-sm font-medium text-gray-700 dark:text-gray-300 mb-2">First Name</label>
              {isEditing ? (
                <input
                  type="text"
                  value={formData.given_name}
                  onChange={(e) => setFormData({ ...formData, given_name: e.target.value })}
                  placeholder="Enter first name"
                  className="w-full px-3 py-2 border border-gray-300 dark:border-gray-600 rounded-lg focus:outline-none focus:ring-2 focus:ring-emerald-500 bg-white dark:bg-gray-700 text-gray-900 dark:text-white"
                />
              ) : (
                <p className="text-gray-900 dark:text-white">{user.given_name || '-'}</p>
              )}
            </div>

            {/* Last Name */}
            <div className="">
              <label className="block text-sm font-medium text-gray-700 dark:text-gray-300 mb-2">Last Name</label>
              {isEditing ? (
                <input
                  type="text"
                  value={formData.family_name}
                  onChange={(e) => setFormData({ ...formData, family_name: e.target.value })}
                  placeholder="Enter last name"
                  className="w-full px-3 py-2 border border-gray-300 dark:border-gray-600 rounded-lg focus:outline-none focus:ring-2 focus:ring-emerald-500 bg-white dark:bg-gray-700 text-gray-900 dark:text-white"
                />
              ) : (
                <p className="text-gray-900 dark:text-white">{user.family_name || '-'}</p>
              )}
            </div>

            {/* Email */}
            <div className="">
              <label className="block text-sm font-medium text-gray-700 dark:text-gray-300 mb-2">Email</label>
              {isEditing ? (
                <input
                  type="email"
                  value={formData.email}
                  onChange={(e) => setFormData({ ...formData, email: e.target.value })}
                  placeholder="Enter email"
                  className="w-full px-3 py-2 border border-gray-300 dark:border-gray-600 rounded-lg focus:outline-none focus:ring-2 focus:ring-emerald-500 bg-white dark:bg-gray-700 text-gray-900 dark:text-white"
                />
              ) : (
                <p className="text-gray-900 dark:text-white">{user.email || '-'}</p>
              )}
            </div>

            {/* Phone Number */}
            <div className="">
              <label className="block text-sm font-medium text-gray-700 dark:text-gray-300 mb-2">Phone Number</label>
              {isEditing ? (
                <PhoneInput
                  value={formData.phone_number}
                  countryCode={formData.country_code}
                  onChange={(phone) => setFormData({ ...formData, phone_number: phone })}
                  onCountryChange={(code) => setFormData({ ...formData, country_code: code })}
                  className=""
                />
              ) : (
                <p className="text-gray-900 dark:text-white">
                  {user.country_code && user.phone_number
                    ? `${user.country_code} ${user.phone_number}`
                    : '-'}
                </p>
              )}
            </div>
          </div>

          {/* Account Created Date */}
          <div className="">
            <label className="block text-sm font-medium text-gray-700 dark:text-gray-300 mb-2">Member Since</label>
            <p className="text-gray-900 dark:text-white">
              {user.created_at ? new Date(user.created_at).toLocaleDateString('en-US', {
                year: 'numeric',
                month: 'long',
                day: 'numeric'
              }) : '-'}
            </p>
          </div>
        </div>
      </div>

      {/* Password Change Card */}
      <div className="bg-white dark:bg-gray-800 rounded-xl shadow-sm border border-gray-100 dark:border-gray-700">
        <div className="p-6 border-b border-gray-200 dark:border-gray-700">
          <div className="flex justify-between items-center">
            <div>
              <h3 className="text-lg font-medium text-gray-900 dark:text-white flex items-center gap-2">
                <Lock className="h-5 w-5" />
                Password
              </h3>
              <p className="text-gray-600 dark:text-gray-400">Update your password</p>
            </div>
            <div>
              {!isChangingPassword && (
                <button
                  onClick={() => setIsChangingPassword(true)}
                  className="bg-gray-600 hover:bg-gray-700 text-white px-4 py-2 rounded-lg font-medium transition-colors"
                >
                  Change Password
                </button>
              )}
            </div>
          </div>
        </div>
        {isChangingPassword && (
          <div className="p-6 space-y-4">
            <div className="">
              <label className="block text-sm font-medium text-gray-700 dark:text-gray-300 mb-2">Current Password</label>
              <input
                type="password"
                value={passwordData.currentPassword}
                onChange={(e) => setPasswordData({ ...passwordData, currentPassword: e.target.value })}
                placeholder="Enter current password"
                className="w-full px-3 py-2 border border-gray-300 dark:border-gray-600 rounded-lg focus:outline-none focus:ring-2 focus:ring-emerald-500 bg-white dark:bg-gray-700 text-gray-900 dark:text-white"
              />
            </div>

            <div className="">
              <label className="block text-sm font-medium text-gray-700 dark:text-gray-300 mb-2">New Password</label>
              <input
                type="password"
                value={passwordData.newPassword}
                onChange={(e) => setPasswordData({ ...passwordData, newPassword: e.target.value })}
                placeholder="Enter new password"
                className="w-full px-3 py-2 border border-gray-300 dark:border-gray-600 rounded-lg focus:outline-none focus:ring-2 focus:ring-emerald-500 bg-white dark:bg-gray-700 text-gray-900 dark:text-white"
              />
            </div>

            <div className="">
              <label className="block text-sm font-medium text-gray-700 dark:text-gray-300 mb-2">Confirm New Password</label>
              <input
                type="password"
                value={passwordData.confirmPassword}
                onChange={(e) => setPasswordData({ ...passwordData, confirmPassword: e.target.value })}
                placeholder="Confirm new password"
                className="w-full px-3 py-2 border border-gray-300 dark:border-gray-600 rounded-lg focus:outline-none focus:ring-2 focus:ring-emerald-500 bg-white dark:bg-gray-700 text-gray-900 dark:text-white"
              />
            </div>

            <div className="flex gap-3 pt-4 stagger-item">
              <button
                onClick={handleChangePassword}
                disabled={isSaving}
                className="bg-emerald-600 hover:bg-emerald-700 text-white px-4 py-2 rounded-lg font-medium transition-colors flex items-center gap-2 disabled:opacity-50"
              >
                {isSaving ? (
                  <Loader2 className="h-4 w-4 animate-spin" />
                ) : (
                  <Lock className="h-4 w-4" />
                )}
                Update Password
              </button>
              <button
                onClick={() => {
                  setIsChangingPassword(false);
                  setPasswordData({
                    currentPassword: '',
                    newPassword: '',
                    confirmPassword: '',
                  });
                }}
                disabled={isSaving}
                className="bg-gray-500 hover:bg-gray-600 text-white px-4 py-2 rounded-lg font-medium transition-colors disabled:opacity-50"
              >
                Cancel
              </button>
            </div>
          </div>
        )}
      </div>
      </main>
      </div>
  );
};

export default ProfilePage;<|MERGE_RESOLUTION|>--- conflicted
+++ resolved
@@ -226,13 +226,8 @@
         </div>
         <div className="p-6 space-y-6">
           {/* Role Badge */}
-<<<<<<< HEAD
-          <div className="stagger-item">
-            <label className="block text-sm font-medium text-gray-700 mb-2">Role</label>
-=======
           <div className="">
             <label className="block text-sm font-medium text-gray-700 dark:text-gray-300 mb-2">Role</label>
->>>>>>> 33529da5
               {user && <UserRoleBadge role={user.role || 'free'} className="ml-2" />}
           </div>
 
