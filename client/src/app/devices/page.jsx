--- conflicted
+++ resolved
@@ -10,11 +10,7 @@
 import deviceApi from '@/api/deviceApi';
 import { useSettings } from '@/providers/SettingsProvider';
 import { toast } from 'react-toastify';
-<<<<<<< HEAD
-import { PlantCard } from '@/components/dashboard/PlantCard';
-=======
 import { PlantCard } from '@/components/plants/PlantCard';
->>>>>>> 33529da5
 
 export default function DevicesPage() {
   const { t } = useTranslation();
@@ -61,10 +57,6 @@
   }, [user, authLoading, router, t]);
 
   return (
-<<<<<<< HEAD
-      <div className="flex flex-col flex-1 p-4 lg:p-8">
-        <div className="mt-6 bg-white dark:bg-gray-800 rounded-lg shadow">
-=======
     <motion.div 
       initial={{ opacity: 0, y: 20 }}
       animate={{ opacity: 1, y: 0 }}
@@ -119,7 +111,6 @@
 
         {/* Devices Content */}
         <div className="bg-white dark:bg-gray-800 rounded-xl shadow-sm border border-gray-200 dark:border-gray-700">
->>>>>>> 33529da5
           {loading ? (
             <div className="p-8 flex justify-center">
               <div className="flex flex-col items-center space-y-4">
@@ -271,11 +262,7 @@
             </div>
           )}
         </div>
-<<<<<<< HEAD
-      </div>
-=======
       </main>
     </motion.div>
->>>>>>> 33529da5
   );
 }