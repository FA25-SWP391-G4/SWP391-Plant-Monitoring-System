'use client'

import { useState, useEffect } from 'react';
import { useAuth } from '@/providers/AuthProvider';
import { useSettings } from '@/providers/SettingsProvider';
import { useRouter } from 'next/navigation';
import { useTranslation } from 'react-i18next';
import Link from 'next/link';
import settingsApi from '@/api/settingsApi';

export default function SettingsPage() {
  const { t, i18n } = useTranslation();
  const { user, loading } = useAuth();
  const { updateSettings: updateGlobalSettings } = useSettings();
  const router = useRouter();
  const isAuthenticated = !!user;
  const [activeTab, setActiveTab] = useState('widgets');
  const [isLoading, setIsLoading] = useState(false);
  const [error, setError] = useState(null);
  const [success, setSuccess] = useState(null);
  const [settings, setSettings] = useState({
    appearance: {
      theme: 'system',
      fontSize: 'medium',
      colorScheme: 'default'
    },
    language: {
      preferred: 'en',
      dateFormat: 'DD/MM/YYYY',
      timeFormat: '24h'
    },
    notifications: {
      email: true,
      push: true,
      sms: false,
      wateringReminders: true,
      criticalAlerts: true,
      weeklyReports: true
    },
    privacy: {
      shareData: false,
      anonymousAnalytics: true,
      locationAccess: 'while-using'
    },
<<<<<<< HEAD
    dashboard: {
      showWateringStatus: true,
      showPlantHealth: true,
      showWeatherInfo: true,
      showSensorData: true,
      showAlerts: true,
      enableAIFeatures: false // Only available for ultimate tier
=======
    widgets: {
      // Main dashboard widgets
      showPlantOverview: true,
      showSensorData: true,
      showAIInsights: true,
      showAIPredictions: true,
      showAIHistory: false,
      showWateringSchedule: true,
      showWeatherWidget: true,
      showNotifications: true,
      showQuickActions: true,
      showRecentActivity: false,
      showPlantHealth: true,
      showEnvironmentalData: true,
      
      // AI Section widgets
      showChatbot: true,
      showImageAnalysis: true,
      showDiseaseDetection: false,
      showGrowthPredictions: false,
      
      // Appearance settings
      compactMode: false,
      showWidgetTitles: true,
      showWidgetIcons: true,
      animationsEnabled: true,
      darkModeCompatible: true
>>>>>>> 33529da5
    }
  });
  
  useEffect(() => {
    if (!loading && !isAuthenticated) {
      router.push('/login');
    }
  }, [isAuthenticated, loading, router]);
  
  useEffect(() => {
    if (isAuthenticated) {
      fetchSettings();
    }
  }, [isAuthenticated]);
  
<<<<<<< HEAD
  const defaultDashboardSettings = {
    showWateringStatus: true,
    showPlantHealth: true,
    showWeatherInfo: true,
    showSensorData: true,
    showAlerts: true,
    enableAIFeatures: false
=======
  const defaultWidgetSettings = {
    // Main dashboard widgets
    showPlantOverview: true,
    showSensorData: true,
    showWeatherWidget: true,
    showWateringSchedule: true,
    showNotifications: true,
    showQuickActions: true,
    showRecentActivity: false,
    showPlantHealth: true,
    showEnvironmentalData: true,
    
    // AI Section widgets
    showAIInsights: true,
    showAIPredictions: true,
    showAIHistory: false,
    showChatbot: true,
    showImageAnalysis: true,
    showDiseaseDetection: false,
    showGrowthPredictions: false,
    
    // Appearance settings
    compactMode: false,
    showWidgetTitles: true,
    showWidgetIcons: true,
    animationsEnabled: true,
    darkModeCompatible: true
>>>>>>> 33529da5
  };

  const fetchSettings = async () => {
    try {
      setIsLoading(true);
      
      // Fetch user settings from the API
      const response = await settingsApi.getUserSettings();
      
      if (response.data.success) {
        const serverSettings = response.data.data;
<<<<<<< HEAD
        setSettings({
          ...serverSettings,
          dashboard: {
            ...defaultDashboardSettings,
            ...(serverSettings.dashboard || {})
          }
        });
=======
        console.log('[SETTINGS] Server settings received:', serverSettings);
        
        // Use server settings directly, no merging with local state
        setSettings(serverSettings);
>>>>>>> 33529da5
      } else {
        throw new Error(response.data.error || 'Failed to fetch settings');
      }
      
      setError(null);
    } catch (err) {
      console.error('Error fetching settings:', err);
      setError(t('errors.fetchFailed', 'Failed to fetch settings'));
    } finally {
      setIsLoading(false);
    }
  };
  
  const handleSettingChange = (category, setting, value) => {
    setSettings(prev => ({
      ...prev,
      [category]: {
        ...prev[category],
        [setting]: value
      }
    }));

    // If language preference changes, immediately update i18next
    if (category === 'language' && setting === 'preferred') {
      i18n.changeLanguage(value);
    }
  };
  
  const saveSettings = async () => {
    try {
      setIsLoading(true);
      
      // Save settings to the API
      const response = await settingsApi.updateUserSettings(settings);
      
      if (response.data.success) {
        // Update global settings context
        await updateGlobalSettings(settings);
        
        // Refetch settings to ensure local state matches what was saved
        await fetchSettings();
        
        // Settings saved successfully
        setSuccess(t('settings.saveSuccess', 'Settings saved successfully'));
        setTimeout(() => setSuccess(null), 3000);
      } else {
        throw new Error(response.data.error || 'Failed to save settings');
      }
    } catch (err) {
      console.error('Error saving settings:', err);
      setError(t('errors.saveFailed', 'Failed to save settings'));
    } finally {
      setIsLoading(false);
    }
  };
  
  if (loading || isLoading) {
    return (
      <div className="container mx-auto px-4 py-8 flex justify-center items-center min-h-[70vh]">
        <div className="animate-spin rounded-full h-12 w-12 border-t-2 border-b-2 border-[var(--sf-accent)]"></div>
      </div>
    );
  }
  
  if (!isAuthenticated) {
    return null; // Will redirect to login via useEffect
  }
  
  return (
    <div className="min-h-screen bg-gray-50 dark:bg-gray-900">
      <main className="container mx-auto px-4 py-8">
        {/* Welcome Banner */}
        <div className="bg-gradient-to-r from-[var(--primary-green)] to-[var(--primary-green-dark)] rounded-xl shadow-lg mb-8 p-6 text-white flex items-center justify-between">
          <div className="flex items-center space-x-4">
            <div className="bg-white/20 backdrop-blur-sm p-3 rounded-lg">
              <svg xmlns="http://www.w3.org/2000/svg" fill="#fff" className="w-8 h-8" viewBox="0 0 24 24">
                <path fill-rule="evenodd" d="M8,12 C8,13.3062521 7.1651499,14.4175144 5.99991107,14.8293257 L6,21 C6,21.5522847 5.55228475,22 5,22 C4.44771525,22 4,21.5522847 4,21 L3.99909928,14.8289758 C2.83437743,14.4168852 2,13.3058822 2,12 C2,10.6941178 2.83437743,9.58311485 3.99909928,9.17102423 L4,3 C4,2.44771525 4.44771525,2 5,2 C5.55228475,2 6,2.44771525 6,3 L5.99991107,9.17067428 C7.1651499,9.58248558 8,10.6937479 8,12 Z M6,12 C6,11.4477153 5.55228475,11 5,11 C4.44771525,11 4,11.4477153 4,12 C4,12.5522847 4.44771525,13 5,13 C5.55228475,13 6,12.5522847 6,12 Z M15,19 C15,20.6568542 13.6568542,22 12,22 C10.3431458,22 9,20.6568542 9,19 C9,17.6941178 9.83437743,16.5831148 10.9990993,16.1710242 L11,3 C11,2.44771525 11.4477153,2 12,2 C12.5522847,2 13,2.44771525 13,3 L12.9999111,16.1706743 C14.1651499,16.5824856 15,17.6937479 15,19 Z M13,19 C13,18.4477153 12.5522847,18 12,18 C11.4477153,18 11,18.4477153 11,19 C11,19.5522847 11.4477153,20 12,20 C12.5522847,20 13,19.5522847 13,19 Z M22,5 C22,6.31179956 21.1580438,7.42694971 19.9850473,7.83453458 C19.9953052,7.88798638 20,7.94344492 20,8 L20,21 C20,21.5522847 19.5522847,22 19,22 C18.4477153,22 18,21.5522847 18,21 L18,8 C18,7.94344492 18.0046948,7.88798638 18.013716,7.83399285 C16.8419562,7.42694971 16,6.31179956 16,5 C16,3.34314575 17.3431458,2 19,2 C20.6568542,2 22,3.34314575 22,5 Z M20,5 C20,4.44771525 19.5522847,4 19,4 C18.4477153,4 18,4.44771525 18,5 C18,5.55228475 18.4477153,6 19,6 C19.5522847,6 20,5.55228475 20,5 Z"/>
              </svg>
            </div>
            
            <div>
              <h1 className="text-2xl font-bold mb-2">
                {t('navigation.settings', 'Settings')}
              </h1>
              <p className="opacity-90">
                Customize your dashboard and preferences
              </p>
            </div>
          </div>
        </div>
      
      {error && (
        <div className="bg-white dark:bg-gray-800 rounded-xl shadow-sm border border-red-200 dark:border-red-700 p-4 mb-6">
          <p className="text-red-600 dark:text-red-400">{error}</p>
        </div>
      )}
      
      {success && (
        <div className="bg-white dark:bg-gray-800 rounded-xl shadow-sm border border-[var(--primary-green-light)] p-4 mb-6">
          <p className="text-[var(--primary-green)] dark:text-[var(--primary-green-light)]">{success}</p>
        </div>
      )}
      
      <div className="flex flex-col md:flex-row gap-6">
        {/* Sidebar navigation */}
        <div className="w-full md:w-64 shrink-0">
          <div className="bg-white dark:bg-gray-800 rounded-xl shadow-sm border border-gray-100 dark:border-gray-700 overflow-hidden">
            <nav className="p-2">
              <button 
                className={`flex items-center w-full text-left px-4 py-3 rounded-lg transition-colors ${
                  activeTab === 'widgets' ? 'bg-[var(--primary-green-bg)] text-[var(--primary-green-dark)]' : 'hover:bg-gray-50 dark:hover:bg-gray-700 text-gray-700 dark:text-gray-300'
                }`}
                onClick={() => setActiveTab('widgets')}
              >
                <svg xmlns="http://www.w3.org/2000/svg" className="h-5 w-5 mr-3" fill="none" viewBox="0 0 24 24" stroke="currentColor">
                  <path strokeLinecap="round" strokeLinejoin="round" strokeWidth={2} d="M4 6a2 2 0 012-2h2a2 2 0 012 2v2a2 2 0 01-2 2H6a2 2 0 01-2-2V6zM14 6a2 2 0 012-2h2a2 2 0 012 2v2a2 2 0 01-2 2h-2a2 2 0 01-2-2V6zM4 16a2 2 0 012-2h2a2 2 0 012 2v2a2 2 0 01-2 2H6a2 2 0 01-2-2v-2zM14 16a2 2 0 012-2h2a2 2 0 012 2v2a2 2 0 01-2 2h-2a2 2 0 01-2-2v-2z" />
                </svg>
                <span>{t('settings.widgets', 'Widgets & Features')}</span>
              </button>

              <button 
                className={`flex items-center w-full text-left px-4 py-3 rounded-lg transition-colors ${
                  activeTab === 'appearance' ? 'bg-[var(--primary-green-bg)] text-[var(--primary-green-dark)]' : 'hover:bg-gray-50 dark:hover:bg-gray-700 text-gray-700 dark:text-gray-300'
                }`}
                onClick={() => setActiveTab('appearance')}
              >
                <svg xmlns="http://www.w3.org/2000/svg" className="h-5 w-5 mr-3" fill="none" viewBox="0 0 24 24" stroke="currentColor">
                  <path strokeLinecap="round" strokeLinejoin="round" strokeWidth={2} d="M7 21a4 4 0 01-4-4V5a2 2 0 012-2h4a2 2 0 012 2v12a4 4 0 01-4 4zm0 0h12a2 2 0 002-2v-4a2 2 0 00-2-2h-2.343M11 7.343l1.657-1.657a2 2 0 012.828 0l2.829 2.829a2 2 0 010 2.828l-8.486 8.485M7 17h.01" />
                </svg>
                <span>{t('settings.appearance', 'Appearance')}</span>
              </button>
              
              <button 
                className={`flex items-center w-full text-left px-4 py-3 rounded-lg transition-colors ${
                  activeTab === 'language' ? 'bg-[var(--primary-green-bg)] text-[var(--primary-green-dark)]' : 'hover:bg-gray-50 dark:hover:bg-gray-700 text-gray-700 dark:text-gray-300'
                }`}
                onClick={() => setActiveTab('language')}
              >
                <svg xmlns="http://www.w3.org/2000/svg" className="h-5 w-5 mr-3" fill="none" viewBox="0 0 24 24" stroke="currentColor">
                  <path strokeLinecap="round" strokeLinejoin="round" strokeWidth={2} d="M3 5h12M9 3v2m1.048 9.5A18.022 18.022 0 016.412 9m6.088 9h7M11 21l5-10 5 10M12.751 5C11.783 10.77 8.07 15.61 3 18.129" />
                </svg>
                <span>{t('settings.language', 'Language & Region')}</span>
              </button>
              
              <button 
                className={`flex items-center w-full text-left px-4 py-3 rounded-lg transition-colors settings-nav-item ${
                  activeTab === 'notifications' ? 'bg-emerald-50 dark:bg-emerald-900/30 text-emerald-700 dark:text-emerald-400' : 'hover:bg-gray-50 dark:hover:bg-gray-700 text-gray-700 dark:text-gray-300'
                }`}
                onClick={() => setActiveTab('notifications')}
              >
                <svg xmlns="http://www.w3.org/2000/svg" className="h-5 w-5 mr-3" fill="none" viewBox="0 0 24 24" stroke="currentColor">
                  <path strokeLinecap="round" strokeLinejoin="round" strokeWidth={2} d="M15 17h5l-1.405-1.405A2.032 2.032 0 0118 14.158V11a6.002 6.002 0 00-4-5.659V5a2 2 0 10-4 0v.341C7.67 6.165 6 8.388 6 11v3.159c0 .538-.214 1.055-.595 1.436L4 17h5m6 0v1a3 3 0 11-6 0v-1m6 0H9" />
                </svg>
                <span>{t('settings.notifications', 'Notifications')}</span>
              </button>
              
              <button 
                className={`flex items-center w-full text-left px-4 py-3 rounded-lg transition-colors settings-nav-item ${
                  activeTab === 'privacy' ? 'bg-emerald-50 dark:bg-emerald-900/30 text-emerald-700 dark:text-emerald-400' : 'hover:bg-gray-50 dark:hover:bg-gray-700 text-gray-700 dark:text-gray-300'
                }`}
                onClick={() => setActiveTab('privacy')}
              >
                <svg xmlns="http://www.w3.org/2000/svg" className="h-5 w-5 mr-3" fill="none" viewBox="0 0 24 24" stroke="currentColor">
                  <path strokeLinecap="round" strokeLinejoin="round" strokeWidth={2} d="M12 15v2m-6 4h12a2 2 0 002-2v-6a2 2 0 00-2-2H6a2 2 0 00-2 2v6a2 2 0 002 2zm10-10V7a4 4 0 00-8 0v4h8z" />
                </svg>
                <span>{t('settings.privacy', 'Privacy & Security')}</span>
              </button>
            </nav>
          </div>
        </div>
        
        {/* Settings content */}
        <div className="flex-grow">
          <div className="bg-white dark:bg-gray-800 rounded-xl shadow-sm border border-gray-100 dark:border-gray-700 overflow-hidden">
            <div className="p-6">
<<<<<<< HEAD
              {/* Dashboard Settings */}
              {activeTab === 'dashboard' && (
                <>
                  <h2 className="text-xl font-semibold text-gray-900 mb-6">
                    {t('settings.dashboardSettings', 'Dashboard Settings')}
                  </h2>

                  <div className="mb-6">
                    <h3 className="text-sm font-medium text-gray-700 mb-3">
                      {t('settings.dashboardVisibility', 'Dashboard Components')}
                    </h3>
                    <div className="space-y-4">
                      <div className="flex items-center justify-between">
                        <div>
                          <p className="text-sm font-medium">{t('settings.wateringStatus', 'Watering Status')}</p>
                          <p className="text-xs text-gray-500">{t('settings.wateringStatusDesc', 'Show plant watering schedules and status')}</p>
                        </div>
                        <label className="relative inline-flex items-center cursor-pointer">
                          <input 
                            type="checkbox" 
                            className="sr-only peer" 
                            checked={settings.dashboard.showWateringStatus}
                            onChange={(e) => handleSettingChange('dashboard', 'showWateringStatus', e.target.checked)}
                          />
                          <div className="w-11 h-6 bg-gray-200 peer-focus:outline-none peer-focus:ring-4 peer-focus:ring-emerald-300 rounded-full peer peer-checked:after:translate-x-full peer-checked:after:border-white after:content-[''] after:absolute after:top-[2px] after:left-[2px] after:bg-white after:border-gray-300 after:border after:rounded-full after:h-5 after:w-5 after:transition-all peer-checked:bg-emerald-600"></div>
                        </label>
                      </div>

                      <div className="flex items-center justify-between">
                        <div>
                          <p className="text-sm font-medium">{t('settings.plantHealth', 'Plant Health')}</p>
                          <p className="text-xs text-gray-500">{t('settings.plantHealthDesc', 'Display plant health indicators and status')}</p>
                        </div>
                        <label className="relative inline-flex items-center cursor-pointer">
                          <input 
                            type="checkbox" 
                            className="sr-only peer" 
                            checked={settings.dashboard.showPlantHealth}
                            onChange={(e) => handleSettingChange('dashboard', 'showPlantHealth', e.target.checked)}
                          />
                          <div className="w-11 h-6 bg-gray-200 peer-focus:outline-none peer-focus:ring-4 peer-focus:ring-emerald-300 rounded-full peer peer-checked:after:translate-x-full peer-checked:after:border-white after:content-[''] after:absolute after:top-[2px] after:left-[2px] after:bg-white after:border-gray-300 after:border after:rounded-full after:h-5 after:w-5 after:transition-all peer-checked:bg-emerald-600"></div>
                        </label>
                      </div>

                      <div className="flex items-center justify-between">
                        <div>
                          <p className="text-sm font-medium">{t('settings.weatherInfo', 'Weather Information')}</p>
                          <p className="text-xs text-gray-500">{t('settings.weatherInfoDesc', 'Show local weather data and forecasts')}</p>
                        </div>
                        <label className="relative inline-flex items-center cursor-pointer">
                          <input 
                            type="checkbox" 
                            className="sr-only peer" 
                            checked={settings.dashboard.showWeatherInfo}
                            onChange={(e) => handleSettingChange('dashboard', 'showWeatherInfo', e.target.checked)}
                          />
                          <div className="w-11 h-6 bg-gray-200 peer-focus:outline-none peer-focus:ring-4 peer-focus:ring-emerald-300 rounded-full peer peer-checked:after:translate-x-full peer-checked:after:border-white after:content-[''] after:absolute after:top-[2px] after:left-[2px] after:bg-white after:border-gray-300 after:border after:rounded-full after:h-5 after:w-5 after:transition-all peer-checked:bg-emerald-600"></div>
                        </label>
                      </div>

                      <div className="flex items-center justify-between">
                        <div>
                          <p className="text-sm font-medium">{t('settings.sensorData', 'Sensor Data')}</p>
                          <p className="text-xs text-gray-500">{t('settings.sensorDataDesc', 'Display real-time sensor readings')}</p>
                        </div>
                        <label className="relative inline-flex items-center cursor-pointer">
                          <input 
                            type="checkbox" 
                            className="sr-only peer" 
                            checked={settings.dashboard.showSensorData}
                            onChange={(e) => handleSettingChange('dashboard', 'showSensorData', e.target.checked)}
                          />
                          <div className="w-11 h-6 bg-gray-200 peer-focus:outline-none peer-focus:ring-4 peer-focus:ring-emerald-300 rounded-full peer peer-checked:after:translate-x-full peer-checked:after:border-white after:content-[''] after:absolute after:top-[2px] after:left-[2px] after:bg-white after:border-gray-300 after:border after:rounded-full after:h-5 after:w-5 after:transition-all peer-checked:bg-emerald-600"></div>
                        </label>
                      </div>

                      <div className="flex items-center justify-between">
                        <div>
                          <p className="text-sm font-medium">{t('settings.alerts', 'System Alerts')}</p>
                          <p className="text-xs text-gray-500">{t('settings.alertsDesc', 'Show important system notifications and alerts')}</p>
                        </div>
                        <label className="relative inline-flex items-center cursor-pointer">
                          <input 
                            type="checkbox" 
                            className="sr-only peer" 
                            checked={settings.dashboard.showAlerts}
                            onChange={(e) => handleSettingChange('dashboard', 'showAlerts', e.target.checked)}
                          />
                          <div className="w-11 h-6 bg-gray-200 peer-focus:outline-none peer-focus:ring-4 peer-focus:ring-emerald-300 rounded-full peer peer-checked:after:translate-x-full peer-checked:after:border-white after:content-[''] after:absolute after:top-[2px] after:left-[2px] after:bg-white after:border-gray-300 after:border after:rounded-full after:h-5 after:w-5 after:transition-all peer-checked:bg-emerald-600"></div>
                        </label>
                      </div>
                    </div>
                  </div>

                  {user?.role === 'Ultimate' && (
                    <div className="mb-6 border-t border-gray-100 pt-6">
                      <div className="flex items-center justify-between">
                        <div>
                          <h3 className="text-sm font-medium text-gray-700">{t('settings.aiFeatures', 'AI Features')}</h3>
                          <p className="text-xs text-gray-500 mt-1">{t('settings.aiFeaturesDesc', 'Enable advanced AI-powered plant care recommendations')}</p>
                        </div>
                        <label className="relative inline-flex items-center cursor-pointer">
                          <input 
                            type="checkbox" 
                            className="sr-only peer" 
                            checked={settings.dashboard.enableAIFeatures}
                            onChange={(e) => handleSettingChange('dashboard', 'enableAIFeatures', e.target.checked)}
                          />
                          <div className="w-11 h-6 bg-gray-200 peer-focus:outline-none peer-focus:ring-4 peer-focus:ring-emerald-300 rounded-full peer peer-checked:after:translate-x-full peer-checked:after:border-white after:content-[''] after:absolute after:top-[2px] after:left-[2px] after:bg-white after:border-gray-300 after:border after:rounded-full after:h-5 after:w-5 after:transition-all peer-checked:bg-emerald-600"></div>
                        </label>
                      </div>
                    </div>
                  )}
                </>
              )}
=======
              {/* Appearance Settings */}

>>>>>>> 33529da5

              {/* Appearance Settings */}
              {activeTab === 'appearance' && (
                <>
                  <h2 className="text-xl font-semibold text-gray-900 mb-6">
                    {t('settings.appearance', 'Appearance')}
                  </h2>
                  
                  <div className="mb-6">
                    <label className="block text-sm font-medium text-gray-700 mb-2">
                      {t('settings.theme', 'Theme')}
                    </label>
                    <select 
                      value={settings.appearance.theme} 
                      onChange={(e) => handleSettingChange('appearance', 'theme', e.target.value)}
                      className="w-full px-4 py-2 border border-gray-200 rounded-lg focus:outline-none focus:ring-2 focus:ring-emerald-500 settings-form-element"
                    >
                      <option value="system">{t('settings.themeSystem', 'System Default')}</option>
                      <option value="light">{t('settings.themeLight', 'Light')}</option>
                      <option value="dark">{t('settings.themeDark', 'Dark')}</option>
                    </select>
                    <p className="mt-1 text-sm text-gray-500">
                      {t('settings.themeDescription', 'Choose how the application looks')}
                    </p>
                  </div>
                  
                  <div className="mb-6">
                    <label className="block text-sm font-medium text-gray-700 mb-2">
                      {t('settings.fontSize', 'Font Size')}
                    </label>
                    <div className="grid grid-cols-2 sm:grid-cols-4 gap-3">
                      <button 
                        className={`px-4 py-3 border rounded-lg flex flex-col items-center transition-all ${
                          settings.appearance.fontSize === 'small' 
                            ? 'bg-[var(--primary-green-bg)] border-[var(--primary-green)] text-[var(--primary-green-dark)]' 
                            : 'border-gray-200 hover:bg-gray-50'
                        }`}
                        onClick={() => handleSettingChange('appearance', 'fontSize', 'small')}
                      >
                        <span className="text-sm mb-1">Aa</span>
                        <span className="text-xs">{t('settings.fontSizeSmall', 'Small')}</span>
                      </button>
                      <button 
                        className={`px-4 py-3 border rounded-lg flex flex-col items-center transition-all ${
                          settings.appearance.fontSize === 'medium' 
                            ? 'bg-[var(--primary-green-bg)] border-[var(--primary-green)] text-[var(--primary-green-dark)]' 
                            : 'border-gray-200 hover:bg-gray-50'
                        }`}
                        onClick={() => handleSettingChange('appearance', 'fontSize', 'medium')}
                      >
                        <span className="text-base mb-1">Aa</span>
                        <span className="text-xs">{t('settings.fontSizeMedium', 'Medium')}</span>
                      </button>
                      <button 
                        className={`px-4 py-3 border rounded-lg flex flex-col items-center transition-all ${
                          settings.appearance.fontSize === 'large' 
                            ? 'bg-[var(--primary-green-bg)] border-[var(--primary-green)] text-[var(--primary-green-dark)]' 
                            : 'border-gray-200 hover:bg-gray-50'
                        }`}
                        onClick={() => handleSettingChange('appearance', 'fontSize', 'large')}
                      >
                        <span className="text-lg mb-1">Aa</span>
                        <span className="text-xs">{t('settings.fontSizeLarge', 'Large')}</span>
                      </button>
                      <button 
                        className={`px-4 py-3 border rounded-lg flex flex-col items-center transition-all ${
                          settings.appearance.fontSize === 'xl' 
                            ? 'bg-[var(--primary-green-bg)] border-[var(--primary-green)] text-[var(--primary-green-dark)]' 
                            : 'border-gray-200 hover:bg-gray-50'
                        }`}
                        onClick={() => handleSettingChange('appearance', 'fontSize', 'xl')}
                      >
                        <span className="text-xl mb-1">Aa</span>
                        <span className="text-xs">{t('settings.fontSizeXL', 'Extra Large')}</span>
                      </button>
                    </div>
                  </div>
                  
                  <div className="mb-6">
                    <label className="block text-sm font-medium text-gray-700 mb-2">
                      {t('settings.colorScheme', 'Color Scheme')}
                    </label>
                    <div className="grid grid-cols-3 gap-4">
                      <button 
                        className={`p-4 border rounded-lg flex flex-col items-center transition-all color-scheme-emerald ${
                          settings.appearance.colorScheme === 'default' 
                            ? 'bg-emerald-50 border-emerald-500 ring-2 ring-emerald-200' 
                            : 'border-gray-200 hover:bg-gray-50'
                        }`}
                        onClick={() => handleSettingChange('appearance', 'colorScheme', 'default')}
                      >
                        <div className="w-12 h-6 rounded-full bg-emerald-500 mb-2"></div>
                        <span className="text-sm">{t('settings.colorEmerald', 'Emerald')}</span>
                      </button>
                      <button 
                        className={`p-4 border rounded-lg flex flex-col items-center transition-all ${
                          settings.appearance.colorScheme === 'blue' 
                            ? 'bg-blue-50 border-blue-500 ring-2 ring-blue-200' 
                            : 'border-gray-200 hover:bg-gray-50'
                        }`}
                        onClick={() => handleSettingChange('appearance', 'colorScheme', 'blue')}
                      >
                        <div className="w-12 h-6 rounded-full bg-blue-500 mb-2"></div>
                        <span className="text-sm">{t('settings.colorBlue', 'Blue')}</span>
                      </button>
                      <button 
                        className={`p-4 border rounded-lg flex flex-col items-center transition-all ${
                          settings.appearance.colorScheme === 'purple' 
                            ? 'bg-purple-50 border-purple-500 ring-2 ring-purple-200' 
                            : 'border-gray-200 hover:bg-gray-50'
                        }`}
                        onClick={() => handleSettingChange('appearance', 'colorScheme', 'purple')}
                      >
                        <div className="w-12 h-6 rounded-full bg-purple-500 mb-2"></div>
                        <span className="text-sm">{t('settings.colorPurple', 'Purple')}</span>
                      </button>
                    </div>
                  </div>
                </>
              )}

              {/* Widgets & Features Settings */}
              {activeTab === 'widgets' && (
                <>
                  <h2 className="text-xl font-semibold text-gray-900 dark:text-white mb-6">
                    {t('settings.widgets', 'Widgets & Features')}
                  </h2>
                  
                  <div className="mb-6">
                    <h3 className="text-sm font-medium text-gray-700 dark:text-gray-300 mb-4">
                      {t('settings.dashboardWidgets', 'Dashboard Widgets')}
                    </h3>
                    <div className="space-y-4">
                      <div className="flex items-center justify-between">
                        <div>
                          <p className="text-sm font-medium">{t('settings.showPlantOverview', 'Plant Overview')}</p>
                          <p className="text-xs text-gray-500">{t('settings.showPlantOverviewDesc', 'Show plant statistics cards')}</p>
                        </div>
                        <label className="relative inline-flex items-center cursor-pointer">
                          <input 
                            type="checkbox" 
                            className="sr-only peer" 
                            checked={settings.widgets.showPlantOverview}
                            onChange={(e) => handleSettingChange('widgets', 'showPlantOverview', e.target.checked)}
                          />
                          <div className="w-11 h-6 bg-gray-200 peer-focus:outline-none peer-focus:ring-4 peer-focus:ring-[var(--primary-green-light)] rounded-full peer peer-checked:after:translate-x-full peer-checked:after:border-white after:content-[''] after:absolute after:top-[2px] after:left-[2px] after:bg-white after:border-gray-300 after:border after:rounded-full after:h-5 after:w-5 after:transition-all peer-checked:bg-[var(--primary-green)]"></div>
                        </label>
                      </div>

                      <div className="flex items-center justify-between">
                        <div>
                          <p className="text-sm font-medium">{t('settings.showSensorData', 'Sensor Data Widgets')}</p>
                          <p className="text-xs text-gray-500">{t('settings.showSensorDataDesc', 'Display real-time sensor readings')}</p>
                        </div>
                        <label className="relative inline-flex items-center cursor-pointer">
                          <input 
                            type="checkbox" 
                            className="sr-only peer" 
                            checked={settings.widgets.showSensorData}
                            onChange={(e) => handleSettingChange('widgets', 'showSensorData', e.target.checked)}
                          />
                          <div className="w-11 h-6 bg-gray-200 peer-focus:outline-none peer-focus:ring-4 peer-focus:ring-[var(--primary-green-light)] rounded-full peer peer-checked:after:translate-x-full peer-checked:after:border-white after:content-[''] after:absolute after:top-[2px] after:left-[2px] after:bg-white after:border-gray-300 after:border after:rounded-full after:h-5 after:w-5 after:transition-all peer-checked:bg-[var(--primary-green)]"></div>
                        </label>
                      </div>

                      <div className="flex items-center justify-between">
                        <div>
                          <p className="text-sm font-medium">{t('settings.showWeatherWidget', 'Weather Widget')}</p>
                          <p className="text-xs text-gray-500">{t('settings.showWeatherWidgetDesc', 'Display weather information')}</p>
                        </div>
                        <label className="relative inline-flex items-center cursor-pointer">
                          <input 
                            type="checkbox" 
                            className="sr-only peer" 
                            checked={settings.widgets.showWeatherWidget}
                            onChange={(e) => handleSettingChange('widgets', 'showWeatherWidget', e.target.checked)}
                          />
                          <div className="w-11 h-6 bg-gray-200 peer-focus:outline-none peer-focus:ring-4 peer-focus:ring-[var(--primary-green-light)] rounded-full peer peer-checked:after:translate-x-full peer-checked:after:border-white after:content-[''] after:absolute after:top-[2px] after:left-[2px] after:bg-white after:border-gray-300 after:border after:rounded-full after:h-5 after:w-5 after:transition-all peer-checked:bg-[var(--primary-green)]"></div>
                        </label>
                      </div>

                      <div className="flex items-center justify-between">
                        <div>
                          <p className="text-sm font-medium">{t('settings.showWateringSchedule', 'Watering Schedule')}</p>
                          <p className="text-xs text-gray-500">{t('settings.showWateringScheduleDesc', 'Display upcoming watering schedule')}</p>
                        </div>
                        <label className="relative inline-flex items-center cursor-pointer">
                          <input 
                            type="checkbox" 
                            className="sr-only peer" 
                            checked={settings.widgets.showWateringSchedule}
                            onChange={(e) => handleSettingChange('widgets', 'showWateringSchedule', e.target.checked)}
                          />
                          <div className="w-11 h-6 bg-gray-200 peer-focus:outline-none peer-focus:ring-4 peer-focus:ring-[var(--primary-green-light)] rounded-full peer peer-checked:after:translate-x-full peer-checked:after:border-white after:content-[''] after:absolute after:top-[2px] after:left-[2px] after:bg-white after:border-gray-300 after:border after:rounded-full after:h-5 after:w-5 after:transition-all peer-checked:bg-[var(--primary-green)]"></div>
                        </label>
                      </div>

                      <div className="flex items-center justify-between">
                        <div>
                          <p className="text-sm font-medium">{t('settings.showNotifications', 'Notifications Widget')}</p>
                          <p className="text-xs text-gray-500">{t('settings.showNotificationsDesc', 'Show recent notifications')}</p>
                        </div>
                        <label className="relative inline-flex items-center cursor-pointer">
                          <input 
                            type="checkbox" 
                            className="sr-only peer" 
                            checked={settings.widgets.showNotifications}
                            onChange={(e) => handleSettingChange('widgets', 'showNotifications', e.target.checked)}
                          />
                          <div className="w-11 h-6 bg-gray-200 peer-focus:outline-none peer-focus:ring-4 peer-focus:ring-[var(--primary-green-light)] rounded-full peer peer-checked:after:translate-x-full peer-checked:after:border-white after:content-[''] after:absolute after:top-[2px] after:left-[2px] after:bg-white after:border-gray-300 after:border after:rounded-full after:h-5 after:w-5 after:transition-all peer-checked:bg-[var(--primary-green)]"></div>
                        </label>
                      </div>

                      <div className="flex items-center justify-between">
                        <div>
                          <p className="text-sm font-medium">{t('settings.showRecentActivity', 'Recent Activity')}</p>
                          <p className="text-xs text-gray-500">{t('settings.showRecentActivityDesc', 'Display recent plant care activities')}</p>
                        </div>
                        <label className="relative inline-flex items-center cursor-pointer">
                          <input 
                            type="checkbox" 
                            className="sr-only peer" 
                            checked={settings.widgets.showRecentActivity}
                            onChange={(e) => handleSettingChange('widgets', 'showRecentActivity', e.target.checked)}
                          />
                          <div className="w-11 h-6 bg-gray-200 peer-focus:outline-none peer-focus:ring-4 peer-focus:ring-[var(--primary-green-light)] rounded-full peer peer-checked:after:translate-x-full peer-checked:after:border-white after:content-[''] after:absolute after:top-[2px] after:left-[2px] after:bg-white after:border-gray-300 after:border after:rounded-full after:h-5 after:w-5 after:transition-all peer-checked:bg-[var(--primary-green)]"></div>
                        </label>
                      </div>
                    </div>
                  </div>

                  <div className="mb-6 border-t border-gray-100 pt-6">
                    <h3 className="text-sm font-medium text-gray-700 dark:text-gray-300 mb-4">
                      {t('settings.aiFeatures', 'AI Features')}
                    </h3>
                    <div className="space-y-4">
                      {/* Master AI Toggle */}
                      <div className="flex items-center justify-between p-3 bg-blue-50 dark:bg-blue-900/20 rounded-lg border border-blue-200 dark:border-blue-800">
                        <div>
                          <p className="text-sm font-semibold text-blue-900 dark:text-blue-100">{t('settings.enableAIFeatures', 'Enable AI Features')}</p>
                          <p className="text-xs text-blue-700 dark:text-blue-300">{t('settings.enableAIFeaturesDesc', 'Master toggle for all AI-powered features')}</p>
                        </div>
                        <label className="relative inline-flex items-center cursor-pointer">
                          <input 
                            type="checkbox" 
                            className="sr-only peer" 
                            checked={settings.widgets.enableAIFeatures}
                            onChange={(e) => handleSettingChange('widgets', 'enableAIFeatures', e.target.checked)}
                          />
                          <div className="w-11 h-6 bg-gray-200 peer-focus:outline-none peer-focus:ring-4 peer-focus:ring-blue-300 dark:peer-focus:ring-blue-800 rounded-full peer peer-checked:after:translate-x-full peer-checked:after:border-white after:content-[''] after:absolute after:top-[2px] after:left-[2px] after:bg-white after:border-gray-300 after:border after:rounded-full after:h-5 after:w-5 after:transition-all peer-checked:bg-blue-600"></div>
                        </label>
                      </div>

                      {/* Individual AI Features - disabled when master toggle is off */}
                      <div className={`space-y-4 ${!settings.widgets.enableAIFeatures ? 'opacity-50 pointer-events-none' : ''}`}>
                        <div className="flex items-center justify-between">
                          <div>
                            <p className="text-sm font-medium">{t('settings.showChatbot', 'AI Chatbot')}</p>
                            <p className="text-xs text-gray-500">{t('settings.showChatbotDesc', 'Enable plant care AI assistant')}</p>
                          </div>
                          <label className="relative inline-flex items-center cursor-pointer">
                            <input 
                              type="checkbox" 
                              className="sr-only peer" 
                              checked={settings.widgets.showChatbot && settings.widgets.enableAIFeatures}
                              onChange={(e) => handleSettingChange('widgets', 'showChatbot', e.target.checked)}
                              disabled={!settings.widgets.enableAIFeatures}
                            />
                            <div className="w-11 h-6 bg-gray-200 peer-focus:outline-none peer-focus:ring-4 peer-focus:ring-[var(--primary-green-light)] rounded-full peer peer-checked:after:translate-x-full peer-checked:after:border-white after:content-[''] after:absolute after:top-[2px] after:left-[2px] after:bg-white after:border-gray-300 after:border after:rounded-full after:h-5 after:w-5 after:transition-all peer-checked:bg-[var(--primary-green)]"></div>
                          </label>
                        </div>

                        <div className="flex items-center justify-between">
                          <div>
                            <p className="text-sm font-medium">{t('settings.showAIInsights', 'AI Insights')}</p>
                            <p className="text-xs text-gray-500">{t('settings.showAIInsightsDesc', 'Show AI-powered plant analysis')}</p>
                          </div>
                          <label className="relative inline-flex items-center cursor-pointer">
                            <input 
                              type="checkbox" 
                              className="sr-only peer" 
                              checked={settings.widgets.showAIInsights && settings.widgets.enableAIFeatures}
                              onChange={(e) => handleSettingChange('widgets', 'showAIInsights', e.target.checked)}
                              disabled={!settings.widgets.enableAIFeatures}
                            />
                            <div className="w-11 h-6 bg-gray-200 peer-focus:outline-none peer-focus:ring-4 peer-focus:ring-[var(--primary-green-light)] rounded-full peer peer-checked:after:translate-x-full peer-checked:after:border-white after:content-[''] after:absolute after:top-[2px] after:left-[2px] after:bg-white after:border-gray-300 after:border after:rounded-full after:h-5 after:w-5 after:transition-all peer-checked:bg-[var(--primary-green)]"></div>
                          </label>
                        </div>

                        <div className="flex items-center justify-between">
                          <div>
                            <p className="text-sm font-medium">{t('settings.showImageAnalysis', 'Image Analysis')}</p>
                            <p className="text-xs text-gray-500">{t('settings.showImageAnalysisDesc', 'Enable plant image analysis features')}</p>
                          </div>
                          <label className="relative inline-flex items-center cursor-pointer">
                            <input 
                              type="checkbox" 
                              className="sr-only peer" 
                              checked={settings.widgets.showImageAnalysis && settings.widgets.enableAIFeatures}
                              onChange={(e) => handleSettingChange('widgets', 'showImageAnalysis', e.target.checked)}
                              disabled={!settings.widgets.enableAIFeatures}
                            />
                            <div className="w-11 h-6 bg-gray-200 peer-focus:outline-none peer-focus:ring-4 peer-focus:ring-[var(--primary-green-light)] rounded-full peer peer-checked:after:translate-x-full peer-checked:after:border-white after:content-[''] after:absolute after:top-[2px] after:left-[2px] after:bg-white after:border-gray-300 after:border after:rounded-full after:h-5 after:w-5 after:transition-all peer-checked:bg-[var(--primary-green)]"></div>
                          </label>
                        </div>

                        <div className="flex items-center justify-between">
                          <div>
                            <p className="text-sm font-medium">{t('settings.showAIPredictions', 'AI Predictions')}</p>
                            <p className="text-xs text-gray-500">{t('settings.showAIPredictionsDesc', 'Show watering and care predictions')}</p>
                          </div>
                          <label className="relative inline-flex items-center cursor-pointer">
                            <input 
                              type="checkbox" 
                              className="sr-only peer" 
                              checked={settings.widgets.showAIPredictions && settings.widgets.enableAIFeatures}
                              onChange={(e) => handleSettingChange('widgets', 'showAIPredictions', e.target.checked)}
                              disabled={!settings.widgets.enableAIFeatures}
                            />
                            <div className="w-11 h-6 bg-gray-200 peer-focus:outline-none peer-focus:ring-4 peer-focus:ring-[var(--primary-green-light)] rounded-full peer peer-checked:after:translate-x-full peer-checked:after:border-white after:content-[''] after:absolute after:top-[2px] after:left-[2px] after:bg-white after:border-gray-300 after:border after:rounded-full after:h-5 after:w-5 after:transition-all peer-checked:bg-[var(--primary-green)]"></div>
                          </label>
                        </div>
                      </div>
                    </div>
                  </div>

                  <div className="mb-6 border-t border-gray-100 pt-6">
                    <h3 className="text-sm font-medium text-gray-700 dark:text-gray-300 mb-4">
                      {t('settings.widgetAppearance', 'Widget Appearance')}
                    </h3>
                    <div className="space-y-4">
                      <div className="flex items-center justify-between">
                        <div>
                          <p className="text-sm font-medium">{t('settings.compactMode', 'Compact Mode')}</p>
                          <p className="text-xs text-gray-500">{t('settings.compactModeDesc', 'Use smaller widgets to show more content')}</p>
                        </div>
                        <label className="relative inline-flex items-center cursor-pointer">
                          <input 
                            type="checkbox" 
                            className="sr-only peer" 
                            checked={settings.widgets.compactMode}
                            onChange={(e) => handleSettingChange('widgets', 'compactMode', e.target.checked)}
                          />
                          <div className="w-11 h-6 bg-gray-200 peer-focus:outline-none peer-focus:ring-4 peer-focus:ring-[var(--primary-green-light)] rounded-full peer peer-checked:after:translate-x-full peer-checked:after:border-white after:content-[''] after:absolute after:top-[2px] after:left-[2px] after:bg-white after:border-gray-300 after:border after:rounded-full after:h-5 after:w-5 after:transition-all peer-checked:bg-[var(--primary-green)]"></div>
                        </label>
                      </div>

                      <div className="flex items-center justify-between">
                        <div>
                          <p className="text-sm font-medium">{t('settings.showWidgetTitles', 'Widget Titles')}</p>
                          <p className="text-xs text-gray-500">{t('settings.showWidgetTitlesDesc', 'Display titles on widgets')}</p>
                        </div>
                        <label className="relative inline-flex items-center cursor-pointer">
                          <input 
                            type="checkbox" 
                            className="sr-only peer" 
                            checked={settings.widgets.showWidgetTitles}
                            onChange={(e) => handleSettingChange('widgets', 'showWidgetTitles', e.target.checked)}
                          />
                          <div className="w-11 h-6 bg-gray-200 peer-focus:outline-none peer-focus:ring-4 peer-focus:ring-[var(--primary-green-light)] rounded-full peer peer-checked:after:translate-x-full peer-checked:after:border-white after:content-[''] after:absolute after:top-[2px] after:left-[2px] after:bg-white after:border-gray-300 after:border after:rounded-full after:h-5 after:w-5 after:transition-all peer-checked:bg-[var(--primary-green)]"></div>
                        </label>
                      </div>

                      <div className="flex items-center justify-between">
                        <div>
                          <p className="text-sm font-medium">{t('settings.showWidgetIcons', 'Widget Icons')}</p>
                          <p className="text-xs text-gray-500">{t('settings.showWidgetIconsDesc', 'Show icons on widgets')}</p>
                        </div>
                        <label className="relative inline-flex items-center cursor-pointer">
                          <input 
                            type="checkbox" 
                            className="sr-only peer" 
                            checked={settings.widgets.showWidgetIcons}
                            onChange={(e) => handleSettingChange('widgets', 'showWidgetIcons', e.target.checked)}
                          />
                          <div className="w-11 h-6 bg-gray-200 peer-focus:outline-none peer-focus:ring-4 peer-focus:ring-[var(--primary-green-light)] rounded-full peer peer-checked:after:translate-x-full peer-checked:after:border-white after:content-[''] after:absolute after:top-[2px] after:left-[2px] after:bg-white after:border-gray-300 after:border after:rounded-full after:h-5 after:w-5 after:transition-all peer-checked:bg-[var(--primary-green)]"></div>
                        </label>
                      </div>

                      <div className="flex items-center justify-between">
                        <div>
                          <p className="text-sm font-medium">{t('settings.animationsEnabled', 'Animations')}</p>
                          <p className="text-xs text-gray-500">{t('settings.animationsEnabledDesc', 'Enable smooth animations and transitions')}</p>
                        </div>
                        <label className="relative inline-flex items-center cursor-pointer">
                          <input 
                            type="checkbox" 
                            className="sr-only peer" 
                            checked={settings.widgets.animationsEnabled}
                            onChange={(e) => handleSettingChange('widgets', 'animationsEnabled', e.target.checked)}
                          />
                          <div className="w-11 h-6 bg-gray-200 peer-focus:outline-none peer-focus:ring-4 peer-focus:ring-[var(--primary-green-light)] rounded-full peer peer-checked:after:translate-x-full peer-checked:after:border-white after:content-[''] after:absolute after:top-[2px] after:left-[2px] after:bg-white after:border-gray-300 after:border after:rounded-full after:h-5 after:w-5 after:transition-all peer-checked:bg-[var(--primary-green)]"></div>
                        </label>
                      </div>
                    </div>
                  </div>
                </>
              )}
              
              {/* Language & Region Settings */}
              {activeTab === 'language' && (
                <>
                  <h2 className="text-xl font-semibold text-gray-900 mb-6">
                    {t('settings.language', 'Language & Region')}
                  </h2>
                  
                  <div className="mb-6">
                    <label className="block text-sm font-medium text-gray-700 mb-2">
                      {t('settings.preferredLanguage', 'Preferred Language')}
                    </label>
                    <select 
                      value={settings.language.preferred} 
                      onChange={(e) => handleSettingChange('language', 'preferred', e.target.value)}
                      className="w-full px-4 py-2 border border-gray-200 rounded-lg focus:outline-none focus:ring-2 focus:ring-[var(--primary-green)]"
                    >
                      <option value="en">{t('languages.english', 'English')}</option>
                      {/* <option value="es">🇪🇸 {t('languages.spanish', 'Español')}</option> */}
                      {/* <option value="fr">🇫🇷 {t('languages.french', 'Français')}</option> */}
                      {/* <option value="zh">🇨🇳 {t('languages.chinese', '中文')}</option> */}
                      <option value="vi">{t('languages.vietnamese', 'Tiếng Việt')}</option>
                      {/* <option value="ja">🇯🇵 {t('languages.japanese', '日本語')}</option> */}
                      {/* <option value="kr">🇰🇷 {t('languages.korean', '한국어')}</option> */}
                    </select>
                  </div>
                  
                  <div className="mb-6">
                    <label className="block text-sm font-medium text-gray-700 mb-2">
                      {t('settings.dateFormat', 'Date Format')}
                    </label>
                    <div className="flex flex-wrap gap-3">
                      <button 
                        className={`px-4 py-2 border rounded-lg transition-all ${
                          settings.language.dateFormat === 'MM/DD/YYYY' 
                            ? 'bg-[var(--primary-green-bg)] border-[var(--primary-green)] text-[var(--primary-green-dark)]' 
                            : 'border-gray-200 hover:bg-gray-50'
                        }`}
                        onClick={() => handleSettingChange('language', 'dateFormat', 'MM/DD/YYYY')}
                      >
                        MM/DD/YYYY
                      </button>
                      <button 
                        className={`px-4 py-2 border rounded-lg transition-all ${
                          settings.language.dateFormat === 'DD/MM/YYYY' 
                            ? 'bg-[var(--primary-green-bg)] border-[var(--primary-green)] text-[var(--primary-green-dark)]' 
                            : 'border-gray-200 hover:bg-gray-50'
                        }`}
                        onClick={() => handleSettingChange('language', 'dateFormat', 'DD/MM/YYYY')}
                      >
                        DD/MM/YYYY
                      </button>
                      <button 
                        className={`px-4 py-2 border rounded-lg transition-all ${
                          settings.language.dateFormat === 'YYYY-MM-DD' 
                            ? 'bg-[var(--primary-green-bg)] border-[var(--primary-green)] text-[var(--primary-green-dark)]' 
                            : 'border-gray-200 hover:bg-gray-50'
                        }`}
                        onClick={() => handleSettingChange('language', 'dateFormat', 'YYYY-MM-DD')}
                      >
                        YYYY-MM-DD
                      </button>
                    </div>
                  </div>
                  
                  <div className="mb-6">
                    <label className="block text-sm font-medium text-gray-700 mb-2">
                      {t('settings.timeFormat', 'Time Format')}
                    </label>
                    <div className="flex gap-3">
                      <button 
                        className={`px-4 py-2 border rounded-lg transition-all ${
                          settings.language.timeFormat === '12h' 
                            ? 'bg-[var(--primary-green-bg)] border-[var(--primary-green)] text-[var(--primary-green-dark)]' 
                            : 'border-gray-200 hover:bg-gray-50'
                        }`}
                        onClick={() => handleSettingChange('language', 'timeFormat', '12h')}
                      >
                        {t('settings.timeFormat12h', '12-hour (AM/PM)')}
                      </button>
                      <button 
                        className={`px-4 py-2 border rounded-lg transition-all ${
                          settings.language.timeFormat === '24h' 
                            ? 'bg-[var(--primary-green-bg)] border-[var(--primary-green)] text-[var(--primary-green-dark)]' 
                            : 'border-gray-200 hover:bg-gray-50'
                        }`}
                        onClick={() => handleSettingChange('language', 'timeFormat', '24h')}
                      >
                        {t('settings.timeFormat24h', '24-hour')}
                      </button>
                    </div>
                  </div>
                </>
              )}
              
              {/* Notification Settings */}
              {activeTab === 'notifications' && (
                <>
                  <h2 className="text-xl font-semibold text-gray-900 mb-6">
                    {t('settings.notifications', 'Notifications')}
                  </h2>
                  
                  <div className="mb-6">
                    <label className="block text-sm font-medium text-gray-700 mb-2">
                      {t('settings.notificationChannels', 'Notification Channels')}
                    </label>
                    <div className="space-y-3">
                      <div className="flex items-center justify-between">
                        <div>
                          <p className="text-sm font-medium">{t('settings.emailNotifications', 'Email Notifications')}</p>
                          <p className="text-xs text-gray-500">{t('settings.emailNotificationsDescription', 'Receive notifications via email')}</p>
                        </div>
                        <label className="relative inline-flex items-center cursor-pointer">
                          <input 
                            type="checkbox" 
                            className="sr-only peer" 
                            checked={settings.notifications.email}
                            onChange={(e) => handleSettingChange('notifications', 'email', e.target.checked)}
                          />
                          <div className="w-11 h-6 bg-gray-200 peer-focus:outline-none peer-focus:ring-4 peer-focus:ring-[var(--primary-green-light)] rounded-full peer peer-checked:after:translate-x-full peer-checked:after:border-white after:content-[''] after:absolute after:top-[2px] after:left-[2px] after:bg-white after:border-gray-300 after:border after:rounded-full after:h-5 after:w-5 after:transition-all peer-checked:bg-[var(--primary-green)]"></div>
                        </label>
                      </div>
                      
                      <div className="flex items-center justify-between">
                        <div>
                          <p className="text-sm font-medium">{t('settings.pushNotifications', 'Push Notifications')}</p>
                          <p className="text-xs text-gray-500">{t('settings.pushNotificationsDescription', 'Receive notifications on your device')}</p>
                        </div>
                        <label className="relative inline-flex items-center cursor-pointer">
                          <input 
                            type="checkbox" 
                            className="sr-only peer" 
                            checked={settings.notifications.push}
                            onChange={(e) => handleSettingChange('notifications', 'push', e.target.checked)}
                          />
                          <div className="w-11 h-6 bg-gray-200 peer-focus:outline-none peer-focus:ring-4 peer-focus:ring-[var(--primary-green-light)] rounded-full peer peer-checked:after:translate-x-full peer-checked:after:border-white after:content-[''] after:absolute after:top-[2px] after:left-[2px] after:bg-white after:border-gray-300 after:border after:rounded-full after:h-5 after:w-5 after:transition-all peer-checked:bg-[var(--primary-green)]"></div>
                        </label>
                      </div>
                      
                      <div className="flex items-center justify-between">
                        <div>
                          <p className="text-sm font-medium">{t('settings.smsNotifications', 'SMS Notifications')}</p>
                          <p className="text-xs text-gray-500">{t('settings.smsNotificationsDescription', 'Receive text messages for critical alerts (Premium only)')}</p>
                        </div>
                        <label className="relative inline-flex items-center cursor-pointer">
                          <input 
                            type="checkbox" 
                            className="sr-only peer" 
                            checked={settings.notifications.sms}
                            onChange={(e) => handleSettingChange('notifications', 'sms', e.target.checked)}
                            disabled={user?.role !== 'Premium' && user?.role !== 'Admin'}
                          />
                          <div className={`w-11 h-6 bg-gray-200 peer-focus:outline-none peer-focus:ring-4 peer-focus:ring-[var(--primary-green-light)] rounded-full peer peer-checked:after:translate-x-full peer-checked:after:border-white after:content-[''] after:absolute after:top-[2px] after:left-[2px] after:bg-white after:border-gray-300 after:border after:rounded-full after:h-5 after:w-5 after:transition-all peer-checked:bg-[var(--primary-green)] ${
                            user?.role !== 'Premium' && user?.role !== 'Admin' ? 'opacity-50 cursor-not-allowed' : ''
                          }`}></div>
                        </label>
                      </div>
                    </div>
                  </div>
                  
                  <div className="mb-6">
                    <label className="block text-sm font-medium text-gray-700 mb-2">
                      {t('settings.notificationTypes', 'Notification Types')}
                    </label>
                    <div className="space-y-3">
                      <div className="flex items-center justify-between">
                        <div>
                          <p className="text-sm font-medium">{t('settings.wateringReminders', 'Watering Reminders')}</p>
                          <p className="text-xs text-gray-500">{t('settings.wateringRemindersDescription', 'Get notified when plants need water')}</p>
                        </div>
                        <label className="relative inline-flex items-center cursor-pointer">
                          <input 
                            type="checkbox" 
                            className="sr-only peer" 
                            checked={settings.notifications.wateringReminders}
                            onChange={(e) => handleSettingChange('notifications', 'wateringReminders', e.target.checked)}
                          />
                          <div className="w-11 h-6 bg-gray-200 peer-focus:outline-none peer-focus:ring-4 peer-focus:ring-[var(--primary-green-light)] rounded-full peer peer-checked:after:translate-x-full peer-checked:after:border-white after:content-[''] after:absolute after:top-[2px] after:left-[2px] after:bg-white after:border-gray-300 after:border after:rounded-full after:h-5 after:w-5 after:transition-all peer-checked:bg-[var(--primary-green)]"></div>
                        </label>
                      </div>
                      
                      <div className="flex items-center justify-between">
                        <div>
                          <p className="text-sm font-medium">{t('settings.criticalAlerts', 'Critical Alerts')}</p>
                          <p className="text-xs text-gray-500">{t('settings.criticalAlertsDescription', 'Get notified for critical issues (e.g., extreme temperature)')}</p>
                        </div>
                        <label className="relative inline-flex items-center cursor-pointer">
                          <input 
                            type="checkbox" 
                            className="sr-only peer" 
                            checked={settings.notifications.criticalAlerts}
                            onChange={(e) => handleSettingChange('notifications', 'criticalAlerts', e.target.checked)}
                          />
                          <div className="w-11 h-6 bg-gray-200 peer-focus:outline-none peer-focus:ring-4 peer-focus:ring-[var(--primary-green-light)] rounded-full peer peer-checked:after:translate-x-full peer-checked:after:border-white after:content-[''] after:absolute after:top-[2px] after:left-[2px] after:bg-white after:border-gray-300 after:border after:rounded-full after:h-5 after:w-5 after:transition-all peer-checked:bg-[var(--primary-green)]"></div>
                        </label>
                      </div>
                      
                      <div className="flex items-center justify-between">
                        <div>
                          <p className="text-sm font-medium">{t('settings.weeklyReports', 'Weekly Reports')}</p>
                          <p className="text-xs text-gray-500">{t('settings.weeklyReportsDescription', 'Receive weekly plant health reports')}</p>
                        </div>
                        <label className="relative inline-flex items-center cursor-pointer">
                          <input 
                            type="checkbox" 
                            className="sr-only peer" 
                            checked={settings.notifications.weeklyReports}
                            onChange={(e) => handleSettingChange('notifications', 'weeklyReports', e.target.checked)}
                          />
                          <div className="w-11 h-6 bg-gray-200 peer-focus:outline-none peer-focus:ring-4 peer-focus:ring-[var(--primary-green-light)] rounded-full peer peer-checked:after:translate-x-full peer-checked:after:border-white after:content-[''] after:absolute after:top-[2px] after:left-[2px] after:bg-white after:border-gray-300 after:border after:rounded-full after:h-5 after:w-5 after:transition-all peer-checked:bg-[var(--primary-green)]"></div>
                        </label>
                      </div>
                    </div>
                  </div>
                </>
              )}
              
              {/* Privacy & Security Settings */}
              {activeTab === 'privacy' && (
                <>
                  <h2 className="text-xl font-semibold text-gray-900 mb-6">
                    {t('settings.privacy', 'Privacy & Security')}
                  </h2>
                  
                  <div className="mb-6">
                    <div className="flex items-center justify-between">
                      <div>
                        <p className="text-sm font-medium">{t('settings.shareData', 'Share Anonymous Data')}</p>
                        <p className="text-xs text-gray-500">{t('settings.shareDataDescription', 'Share anonymous usage data to help improve the service')}</p>
                      </div>
                      <label className="relative inline-flex items-center cursor-pointer">
                        <input 
                          type="checkbox" 
                          className="sr-only peer" 
                          checked={settings.privacy.shareData}
                          onChange={(e) => handleSettingChange('privacy', 'shareData', e.target.checked)}
                        />
                        <div className="w-11 h-6 bg-gray-200 peer-focus:outline-none peer-focus:ring-4 peer-focus:ring-[var(--primary-green-light)] rounded-full peer peer-checked:after:translate-x-full peer-checked:after:border-white after:content-[''] after:absolute after:top-[2px] after:left-[2px] after:bg-white after:border-gray-300 after:border after:rounded-full after:h-5 after:w-5 after:transition-all peer-checked:bg-[var(--primary-green)]"></div>
                      </label>
                    </div>
                  </div>
                  
                  <div className="mb-6">
                    <div className="flex items-center justify-between">
                      <div>
                        <p className="text-sm font-medium">{t('settings.anonymousAnalytics', 'Anonymous Analytics')}</p>
                        <p className="text-xs text-gray-500">{t('settings.anonymousAnalyticsDescription', 'Allow collection of anonymized analytics data')}</p>
                      </div>
                      <label className="relative inline-flex items-center cursor-pointer">
                        <input 
                          type="checkbox" 
                          className="sr-only peer" 
                          checked={settings.privacy.anonymousAnalytics}
                          onChange={(e) => handleSettingChange('privacy', 'anonymousAnalytics', e.target.checked)}
                        />
                        <div className="w-11 h-6 bg-gray-200 peer-focus:outline-none peer-focus:ring-4 peer-focus:ring-[var(--primary-green-light)] rounded-full peer peer-checked:after:translate-x-full peer-checked:after:border-white after:content-[''] after:absolute after:top-[2px] after:left-[2px] after:bg-white after:border-gray-300 after:border after:rounded-full after:h-5 after:w-5 after:transition-all peer-checked:bg-[var(--primary-green)]"></div>
                      </label>
                    </div>
                  </div>
                  
                  <div className="mb-6">
                    <label className="block text-sm font-medium text-gray-700 mb-2">
                      {t('settings.locationAccess', 'Location Access')}
                    </label>
                    <select 
                      value={settings.privacy.locationAccess} 
                      onChange={(e) => handleSettingChange('privacy', 'locationAccess', e.target.value)}
                      className="w-full px-4 py-2 border border-gray-200 rounded-lg focus:outline-none focus:ring-2 focus:ring-emerald-500 settings-form-element"
                    >
                      <option value="never">{t('settings.locationNever', 'Never')}</option>
                      <option value="while-using">{t('settings.locationWhileUsing', 'While Using the App')}</option>
                      <option value="always">{t('settings.locationAlways', 'Always')}</option>
                    </select>
                    <p className="mt-1 text-sm text-gray-500">
                      {t('settings.locationAccessDescription', 'Control when the app can access your location for weather data')}
                    </p>
                  </div>
                  
                  <div className="mb-6">
                    <h3 className="text-sm font-medium text-gray-700 mb-2">
                      {t('settings.dangerZone', 'Danger Zone')}
                    </h3>
                    <div className="border border-red-200 rounded-lg p-4 bg-red-50">
                      <h4 className="text-sm font-medium text-red-700 mb-2">
                        {t('settings.deleteAccount', 'Delete Account')}
                      </h4>
                      <p className="text-xs text-red-600 mb-4">
                        {t('settings.deleteAccountWarning', 'Once you delete your account, there is no going back. Please be certain.')}
                      </p>
                      <button className="px-4 py-2 bg-white text-red-700 border border-red-300 rounded-lg hover:bg-red-50">
                        {t('settings.deleteAccount', 'Delete Account')}
                      </button>
                    </div>
                  </div>
                </>
              )}
              
              {/* Save and Reset buttons */}
              <div className="border-t border-gray-100 pt-6 mt-6">
                <div className="flex justify-between items-center">
                  <button
                    className="px-6 py-2 border border-gray-200 text-gray-600 rounded-lg hover:bg-gray-50 transition-colors flex items-center"
                    onClick={() => fetchSettings()} // Re-fetch settings to reset
                    disabled={isLoading}
                  >
                    <svg xmlns="http://www.w3.org/2000/svg" className="h-4 w-4 mr-2" fill="none" viewBox="0 0 24 24" stroke="currentColor">
                      <path strokeLinecap="round" strokeLinejoin="round" strokeWidth={2} d="M4 4v5h.582m15.356 2A8.001 8.001 0 004.582 9m0 0H9m11 11v-5h-.581m0 0a8.003 8.003 0 01-15.357-2m15.357 2H15" />
                    </svg>
                    {t('common.resetDefaults', 'Reset to Defaults')}
                  </button>
                  <button
                    className="px-6 py-2 bg-emerald-600 text-white rounded-lg hover:bg-emerald-700 transition-colors flex items-center"
                    onClick={saveSettings}
                    disabled={isLoading}
                  >
                    {isLoading ? (
                      <>
                        <div className="animate-spin rounded-full h-4 w-4 border-t-2 border-b-2 border-white mr-2"></div>
                        {t('common.saving', 'Saving...')}
                      </>
                    ) : (
                      <>
                        <svg xmlns="http://www.w3.org/2000/svg" className="h-4 w-4 mr-2" fill="none" viewBox="0 0 24 24" stroke="currentColor">
                          <path strokeLinecap="round" strokeLinejoin="round" strokeWidth={2} d="M5 13l4 4L19 7" />
                        </svg>
                        {t('common.saveChanges', 'Save Changes')}
                      </>
                    )}
                  </button>
                </div>
              </div>
            </div>
          </div>
        </div>
      </div>
      </main>
    </div>
  );
}<|MERGE_RESOLUTION|>--- conflicted
+++ resolved
@@ -42,15 +42,6 @@
       anonymousAnalytics: true,
       locationAccess: 'while-using'
     },
-<<<<<<< HEAD
-    dashboard: {
-      showWateringStatus: true,
-      showPlantHealth: true,
-      showWeatherInfo: true,
-      showSensorData: true,
-      showAlerts: true,
-      enableAIFeatures: false // Only available for ultimate tier
-=======
     widgets: {
       // Main dashboard widgets
       showPlantOverview: true,
@@ -78,7 +69,6 @@
       showWidgetIcons: true,
       animationsEnabled: true,
       darkModeCompatible: true
->>>>>>> 33529da5
     }
   });
   
@@ -94,15 +84,6 @@
     }
   }, [isAuthenticated]);
   
-<<<<<<< HEAD
-  const defaultDashboardSettings = {
-    showWateringStatus: true,
-    showPlantHealth: true,
-    showWeatherInfo: true,
-    showSensorData: true,
-    showAlerts: true,
-    enableAIFeatures: false
-=======
   const defaultWidgetSettings = {
     // Main dashboard widgets
     showPlantOverview: true,
@@ -130,7 +111,6 @@
     showWidgetIcons: true,
     animationsEnabled: true,
     darkModeCompatible: true
->>>>>>> 33529da5
   };
 
   const fetchSettings = async () => {
@@ -142,20 +122,10 @@
       
       if (response.data.success) {
         const serverSettings = response.data.data;
-<<<<<<< HEAD
-        setSettings({
-          ...serverSettings,
-          dashboard: {
-            ...defaultDashboardSettings,
-            ...(serverSettings.dashboard || {})
-          }
-        });
-=======
         console.log('[SETTINGS] Server settings received:', serverSettings);
         
         // Use server settings directly, no merging with local state
         setSettings(serverSettings);
->>>>>>> 33529da5
       } else {
         throw new Error(response.data.error || 'Failed to fetch settings');
       }
@@ -331,126 +301,8 @@
         <div className="flex-grow">
           <div className="bg-white dark:bg-gray-800 rounded-xl shadow-sm border border-gray-100 dark:border-gray-700 overflow-hidden">
             <div className="p-6">
-<<<<<<< HEAD
-              {/* Dashboard Settings */}
-              {activeTab === 'dashboard' && (
-                <>
-                  <h2 className="text-xl font-semibold text-gray-900 mb-6">
-                    {t('settings.dashboardSettings', 'Dashboard Settings')}
-                  </h2>
-
-                  <div className="mb-6">
-                    <h3 className="text-sm font-medium text-gray-700 mb-3">
-                      {t('settings.dashboardVisibility', 'Dashboard Components')}
-                    </h3>
-                    <div className="space-y-4">
-                      <div className="flex items-center justify-between">
-                        <div>
-                          <p className="text-sm font-medium">{t('settings.wateringStatus', 'Watering Status')}</p>
-                          <p className="text-xs text-gray-500">{t('settings.wateringStatusDesc', 'Show plant watering schedules and status')}</p>
-                        </div>
-                        <label className="relative inline-flex items-center cursor-pointer">
-                          <input 
-                            type="checkbox" 
-                            className="sr-only peer" 
-                            checked={settings.dashboard.showWateringStatus}
-                            onChange={(e) => handleSettingChange('dashboard', 'showWateringStatus', e.target.checked)}
-                          />
-                          <div className="w-11 h-6 bg-gray-200 peer-focus:outline-none peer-focus:ring-4 peer-focus:ring-emerald-300 rounded-full peer peer-checked:after:translate-x-full peer-checked:after:border-white after:content-[''] after:absolute after:top-[2px] after:left-[2px] after:bg-white after:border-gray-300 after:border after:rounded-full after:h-5 after:w-5 after:transition-all peer-checked:bg-emerald-600"></div>
-                        </label>
-                      </div>
-
-                      <div className="flex items-center justify-between">
-                        <div>
-                          <p className="text-sm font-medium">{t('settings.plantHealth', 'Plant Health')}</p>
-                          <p className="text-xs text-gray-500">{t('settings.plantHealthDesc', 'Display plant health indicators and status')}</p>
-                        </div>
-                        <label className="relative inline-flex items-center cursor-pointer">
-                          <input 
-                            type="checkbox" 
-                            className="sr-only peer" 
-                            checked={settings.dashboard.showPlantHealth}
-                            onChange={(e) => handleSettingChange('dashboard', 'showPlantHealth', e.target.checked)}
-                          />
-                          <div className="w-11 h-6 bg-gray-200 peer-focus:outline-none peer-focus:ring-4 peer-focus:ring-emerald-300 rounded-full peer peer-checked:after:translate-x-full peer-checked:after:border-white after:content-[''] after:absolute after:top-[2px] after:left-[2px] after:bg-white after:border-gray-300 after:border after:rounded-full after:h-5 after:w-5 after:transition-all peer-checked:bg-emerald-600"></div>
-                        </label>
-                      </div>
-
-                      <div className="flex items-center justify-between">
-                        <div>
-                          <p className="text-sm font-medium">{t('settings.weatherInfo', 'Weather Information')}</p>
-                          <p className="text-xs text-gray-500">{t('settings.weatherInfoDesc', 'Show local weather data and forecasts')}</p>
-                        </div>
-                        <label className="relative inline-flex items-center cursor-pointer">
-                          <input 
-                            type="checkbox" 
-                            className="sr-only peer" 
-                            checked={settings.dashboard.showWeatherInfo}
-                            onChange={(e) => handleSettingChange('dashboard', 'showWeatherInfo', e.target.checked)}
-                          />
-                          <div className="w-11 h-6 bg-gray-200 peer-focus:outline-none peer-focus:ring-4 peer-focus:ring-emerald-300 rounded-full peer peer-checked:after:translate-x-full peer-checked:after:border-white after:content-[''] after:absolute after:top-[2px] after:left-[2px] after:bg-white after:border-gray-300 after:border after:rounded-full after:h-5 after:w-5 after:transition-all peer-checked:bg-emerald-600"></div>
-                        </label>
-                      </div>
-
-                      <div className="flex items-center justify-between">
-                        <div>
-                          <p className="text-sm font-medium">{t('settings.sensorData', 'Sensor Data')}</p>
-                          <p className="text-xs text-gray-500">{t('settings.sensorDataDesc', 'Display real-time sensor readings')}</p>
-                        </div>
-                        <label className="relative inline-flex items-center cursor-pointer">
-                          <input 
-                            type="checkbox" 
-                            className="sr-only peer" 
-                            checked={settings.dashboard.showSensorData}
-                            onChange={(e) => handleSettingChange('dashboard', 'showSensorData', e.target.checked)}
-                          />
-                          <div className="w-11 h-6 bg-gray-200 peer-focus:outline-none peer-focus:ring-4 peer-focus:ring-emerald-300 rounded-full peer peer-checked:after:translate-x-full peer-checked:after:border-white after:content-[''] after:absolute after:top-[2px] after:left-[2px] after:bg-white after:border-gray-300 after:border after:rounded-full after:h-5 after:w-5 after:transition-all peer-checked:bg-emerald-600"></div>
-                        </label>
-                      </div>
-
-                      <div className="flex items-center justify-between">
-                        <div>
-                          <p className="text-sm font-medium">{t('settings.alerts', 'System Alerts')}</p>
-                          <p className="text-xs text-gray-500">{t('settings.alertsDesc', 'Show important system notifications and alerts')}</p>
-                        </div>
-                        <label className="relative inline-flex items-center cursor-pointer">
-                          <input 
-                            type="checkbox" 
-                            className="sr-only peer" 
-                            checked={settings.dashboard.showAlerts}
-                            onChange={(e) => handleSettingChange('dashboard', 'showAlerts', e.target.checked)}
-                          />
-                          <div className="w-11 h-6 bg-gray-200 peer-focus:outline-none peer-focus:ring-4 peer-focus:ring-emerald-300 rounded-full peer peer-checked:after:translate-x-full peer-checked:after:border-white after:content-[''] after:absolute after:top-[2px] after:left-[2px] after:bg-white after:border-gray-300 after:border after:rounded-full after:h-5 after:w-5 after:transition-all peer-checked:bg-emerald-600"></div>
-                        </label>
-                      </div>
-                    </div>
-                  </div>
-
-                  {user?.role === 'Ultimate' && (
-                    <div className="mb-6 border-t border-gray-100 pt-6">
-                      <div className="flex items-center justify-between">
-                        <div>
-                          <h3 className="text-sm font-medium text-gray-700">{t('settings.aiFeatures', 'AI Features')}</h3>
-                          <p className="text-xs text-gray-500 mt-1">{t('settings.aiFeaturesDesc', 'Enable advanced AI-powered plant care recommendations')}</p>
-                        </div>
-                        <label className="relative inline-flex items-center cursor-pointer">
-                          <input 
-                            type="checkbox" 
-                            className="sr-only peer" 
-                            checked={settings.dashboard.enableAIFeatures}
-                            onChange={(e) => handleSettingChange('dashboard', 'enableAIFeatures', e.target.checked)}
-                          />
-                          <div className="w-11 h-6 bg-gray-200 peer-focus:outline-none peer-focus:ring-4 peer-focus:ring-emerald-300 rounded-full peer peer-checked:after:translate-x-full peer-checked:after:border-white after:content-[''] after:absolute after:top-[2px] after:left-[2px] after:bg-white after:border-gray-300 after:border after:rounded-full after:h-5 after:w-5 after:transition-all peer-checked:bg-emerald-600"></div>
-                        </label>
-                      </div>
-                    </div>
-                  )}
-                </>
-              )}
-=======
               {/* Appearance Settings */}
 
->>>>>>> 33529da5
 
               {/* Appearance Settings */}
               {activeTab === 'appearance' && (
