/**
 * ============================================================================
 * AUTHENTICATION MIDDLEWARE
 * ============================================================================
 * 
 * This middleware verifies JWT tokens and attaches the user to the request
 * Used for protecting routes that require authentication
 * 
 * SUPPORTS THESE USE CASES:
 * - UC2: User Login - JWT token validation
 * - UC3: User Logout - Token validation before logout
 * - UC12: Change Password - Authenticated access
 * - UC13: Manage Profile - Authenticated access
 * - UC19: Upgrade to Premium - Authenticated access
 * - All other authenticated routes
 * 
 * SECURITY FEATURES:
 * - JWT token verification
 * - User lookup for each request
 * - Bearer token extraction
 * - Proper error handling
 */

const jwt = require('jsonwebtoken');
const User = require('../models/User');
const { isValidUUID } = require('../utils/uuidGenerator');

/**
 * Middleware to verify JWT token and attach user to request
 */
const authMiddleware = async (req, res, next) => {
    console.log('\n=== AUTH MIDDLEWARE START ===');
    console.log('[AUTH MIDDLEWARE] Request URL:', req.url);
    console.log('[AUTH MIDDLEWARE] Request method:', req.method);
    console.log('[AUTH MIDDLEWARE] Request headers:');
    console.log('  - Authorization:', req.headers.authorization ? `${req.headers.authorization.substring(0, 30)}...` : 'MISSING');
    console.log('  - Cookie:', req.headers.cookie || 'MISSING');
    console.log('  - User-Agent:', req.headers['user-agent']?.substring(0, 50) + '...' || 'MISSING');
    
    try {
        // Get token from Authorization header OR cookies
        const authHeader = req.headers.authorization;
        let token = null;
        
        console.log('[AUTH MIDDLEWARE] Token source validation:');
        console.log('  - Auth header exists:', !!authHeader);
        console.log('  - Auth header starts with Bearer:', authHeader?.startsWith('Bearer '));
        
        // Try Authorization header first
        if (authHeader && authHeader.startsWith('Bearer ')) {
            token = authHeader.split(' ')[1];
            console.log('[AUTH MIDDLEWARE] ✅ Token found in Authorization header');
        } else {
            // Fallback to cookies
            console.log('[AUTH MIDDLEWARE] No valid Authorization header, checking cookies...');
            
            // Parse cookie header for token
            const cookieHeader = req.headers.cookie;
            if (cookieHeader) {
                const cookies = cookieHeader.split(';').reduce((acc, cookie) => {
                    const [key, value] = cookie.trim().split('=');
                    acc[key] = value;
                    return acc;
                }, {});
                
                token = cookies.token;
                console.log('[AUTH MIDDLEWARE] Cookie parsing result:');
                console.log('  - Cookies found:', Object.keys(cookies));
                console.log('  - Token in cookies:', !!token);
                
                if (token) {
                    console.log('[AUTH MIDDLEWARE] ✅ Token found in cookies');
                }
            }
        }
        
        if (!token) {
            console.log('[AUTH MIDDLEWARE] ❌ No token found in Authorization header or cookies');
            return res.status(401).json({ 
                success: false,
                error: 'Authentication required. No token provided.' 
            });
        }
        
        console.log('[AUTH MIDDLEWARE] Token extraction:');
        console.log('  - Token length:', token?.length || 0);
        console.log('  - Token preview:', token ? `${token.substring(0, 20)}...` : 'MISSING');
        
        if (!token) {
            console.log('[AUTH MIDDLEWARE] ❌ Token extraction failed');
            return res.status(401).json({ 
                success: false,
                error: 'Authentication required. Invalid token format.' 
            });
        }
        
        // Verify token
        console.log('[AUTH MIDDLEWARE] Verifying JWT token...');
        let decoded;
        try {
            decoded = jwt.verify(token, process.env.JWT_SECRET);
            console.log('[AUTH MIDDLEWARE] ✅ Token verification successful');
            console.log('  - User ID:', decoded.user_id);
            console.log('  - Email:', decoded.email);
            console.log('  - Role:', decoded.role);
            console.log('  - Issued at:', new Date(decoded.iat * 1000).toISOString());
            console.log('  - Expires at:', new Date(decoded.exp * 1000).toISOString());
        } catch (jwtError) {
            console.log('[AUTH MIDDLEWARE] ❌ Token verification failed:', jwtError.message);
            return res.status(401).json({ 
                success: false,
                error: 'Invalid or expired token. Please log in again.' 
            });
        }
        
        // Validate UUID format from token
        if (!decoded.user_id || !isValidUUID(decoded.user_id)) {
            console.error('[AUTH MIDDLEWARE] ❌ Invalid user_id UUID in token:', decoded.user_id);
            return res.status(401).json({ 
                success: false,
                error: 'Invalid token format. Please log in again.' 
            });
        }
        
        console.log('[AUTH MIDDLEWARE] Looking up user in database...');
        
<<<<<<< HEAD
        // Find user by ID from decoded token
        let user;
        try {
            user = await User.findById(decoded.user_id);
            console.log('[AUTH MIDDLEWARE] User lookup result:', user ? 'FOUND' : 'NOT FOUND');
            if (user) {
                console.log('  - Database user ID:', user.user_id);
                console.log('  - Database email:', user.email);
                console.log('  - Database role:', user.role);
            }
        } catch (userLookupError) {
            console.error('[AUTH MIDDLEWARE] ❌ User lookup failed:', userLookupError.message);
            return res.status(500).json({ 
                success: false,
                error: 'Database error during authentication.' 
            });
        }
        
        if (!user) {
            console.error('[AUTH MIDDLEWARE] ❌ User not found for UUID:', decoded.user_id);
            return res.status(404).json({ 
                success: false,
                error: 'User not found. Token may be invalid.' 
            });
=======
        // Handle system-level tokens for internal API calls
        if (decoded.user_id === 'system' && decoded.role === 'system') {
            req.user = { 
                user_id: 'system', 
                role: 'system', 
                name: 'System',
                isSystem: true 
            };
        } else {
            // Find user by ID from decoded token
            const user = await User.findById(decoded.user_id);
            
            if (!user) {
                return res.status(404).json({ 
                    success: false,
                    error: 'User not found. Token may be invalid.' 
                });
            }
            
            // Attach user to request
            req.user = user;
>>>>>>> 482440ed
        }
        
        // Proceed to next middleware/route handler
        next();
        
    } catch (error) {
        console.error('Auth middleware error:', error);
        
        if (error.name === 'JsonWebTokenError') {
            return res.status(401).json({ 
                success: false,
                error: 'Invalid token' 
            });
        }
        
        if (error.name === 'TokenExpiredError') {
            return res.status(401).json({ 
                success: false,
                error: 'Token expired' 
            });
        }
        
        res.status(500).json({ 
            success: false,
            error: 'Authentication error' 
        });
    }
}

/**
 * Middleware to check if the user is an admin
 */
const isAdmin = (req, res, next) => {
    if (!req.user) {
        return res.status(401).json({ 
            success: false,
            error: 'Authentication required' 
        });
    }
    
    if (req.user.role !== 'Admin') {
        return res.status(403).json({ 
            success: false,
            error: 'Admin access required' 
        });
    }
    
    next();
}

// Export the middleware functions
const auth = authMiddleware;
module.exports = auth;
module.exports.verifyToken = authMiddleware; // Add this alias for compatibility
module.exports.authMiddleware = authMiddleware;
module.exports.isAdmin = isAdmin;
<|MERGE_RESOLUTION|>--- conflicted
+++ resolved
@@ -124,55 +124,31 @@
         
         console.log('[AUTH MIDDLEWARE] Looking up user in database...');
         
-<<<<<<< HEAD
         // Find user by ID from decoded token
-        let user;
-        try {
-            user = await User.findById(decoded.user_id);
-            console.log('[AUTH MIDDLEWARE] User lookup result:', user ? 'FOUND' : 'NOT FOUND');
-            if (user) {
-                console.log('  - Database user ID:', user.user_id);
-                console.log('  - Database email:', user.email);
-                console.log('  - Database role:', user.role);
-            }
-        } catch (userLookupError) {
-            console.error('[AUTH MIDDLEWARE] ❌ User lookup failed:', userLookupError.message);
-            return res.status(500).json({ 
-                success: false,
-                error: 'Database error during authentication.' 
-            });
-        }
+        const user = await User.findById(decoded.user_id);
         
         if (!user) {
-            console.error('[AUTH MIDDLEWARE] ❌ User not found for UUID:', decoded.user_id);
             return res.status(404).json({ 
                 success: false,
                 error: 'User not found. Token may be invalid.' 
             });
-=======
-        // Handle system-level tokens for internal API calls
-        if (decoded.user_id === 'system' && decoded.role === 'system') {
-            req.user = { 
-                user_id: 'system', 
-                role: 'system', 
-                name: 'System',
-                isSystem: true 
-            };
-        } else {
-            // Find user by ID from decoded token
-            const user = await User.findById(decoded.user_id);
-            
-            if (!user) {
-                return res.status(404).json({ 
-                    success: false,
-                    error: 'User not found. Token may be invalid.' 
-                });
-            }
-            
-            // Attach user to request
-            req.user = user;
->>>>>>> 482440ed
-        }
+        }
+        
+        // Attach user to request and include JWT decoded fields
+        req.user = {
+            ...user,
+            family_name: decoded.family_name || user.familyName,
+            given_name: decoded.given_name || user.givenName,
+            full_name: decoded.full_name
+        };
+        
+        console.log('User data attached to request:', {
+            user_id: req.user.user_id,
+            email: req.user.email,
+            family_name: req.user.family_name,
+            given_name: req.user.given_name,
+            full_name: req.user.full_name
+        });
         
         // Proceed to next middleware/route handler
         next();
