--- conflicted
+++ resolved
@@ -1,8 +1,6 @@
-<<<<<<< HEAD
 const OpenAI = require('openai');
 const ChatbotLog = require('../models/ChatbotLog');
 const sensorService = require('../services/sensorService');
-const { detectLanguage, getSystemPrompt, createContext, processResponse } = require('../utils/languageUtils');
 
 // Khởi tạo OpenAI client với OpenRouter
 const openai = new OpenAI({
@@ -17,13 +15,7 @@
 const chatbotController = {
   async handleMessage(req, res) {
     try {
-      const { message, user_id, context, plantId = 1 } = req.body;
-      
-      // Detect language from message
-      const detectedLanguage = detectLanguage(message, req.user?.language_preference);
-      console.log(`[Chatbot] Detected language: ${detectedLanguage} for message: "${message.substring(0, 50)}..."`);
-      
-      const userId = user_id || req.user?.user_id;
+      const { message, userId, plantId = 1, language = 'vi' } = req.body;
       
       if (!message || message.trim() === '') {
         return res.status(400).json({ 
@@ -93,19 +85,14 @@
       const startTime = Date.now();
       
       try {
-        // Prepare context for AI with language support
-        const contextMessage = createContext(plantInfo, sensorData, wateringHistory, recentChats, detectedLanguage);
-        
-        // Get language-specific system prompt
-        const systemPrompt = getSystemPrompt(detectedLanguage);
-        
-        console.log(`[Chatbot] Using system prompt for ${detectedLanguage}`);
-        
-        // Call OpenRouter API with Mistral model
+        // Chuẩn bị context cho AI
+        const contextMessage = createContext(plantInfo, sensorData, wateringHistory, recentChats);
+        
+        // Gọi API OpenRouter với model Mistral
         const completion = await openai.chat.completions.create({
           model: process.env.OPENROUTER_MODEL || 'mistralai/mistral-7b-instruct',
           messages: [
-            { role: 'system', content: systemPrompt },
+            { role: 'system', content: getSystemPrompt(language) },
             { role: 'user', content: contextMessage },
             { role: 'user', content: message }
           ],
@@ -116,122 +103,39 @@
         const endTime = Date.now();
         const responseTime = endTime - startTime;
         
-        const rawResponse = completion.choices[0].message.content;
-        
-        // Process response for language-specific improvements
-        const aiResponse = processResponse(rawResponse, detectedLanguage);
-        
-        console.log(`[Chatbot] Generated response in ${responseTime}ms: "${aiResponse.substring(0, 100)}..."`);
-        
-        // Save chat log to database
+        const aiResponse = completion.choices[0].message.content;
+        
+        // Lưu log chat vào database
         try {
           await ChatbotLog.create({
             userId: userId || 'anonymous',
             message: message,
             response: aiResponse,
             plantId,
-            language: detectedLanguage,
+            language,
             contextData: {
               plantInfo,
               sensorData,
-              wateringHistory,
-              detectedLanguage
+              wateringHistory
             }
           });
         } catch (logError) {
-          console.error('Unable to save chat log:', logError);
+          console.error('Không thể lưu log chat:', logError);
         }
-=======
-const { validationResult } = require('express-validator');
-const openRouterService = require('../services/openRouterService');
-const ChatHistory = require('../models/ChatHistory');
-const { initializeTensorFlow } = require('../services/aiUtils');
-const jwt = require('jsonwebtoken');
-
-/**
- * Process chatbot queries
- */
-const processChatbotQuery = async (req, res) => {
-    try {
-        // Validate request
-        const errors = validationResult(req);
-        if (!errors.isEmpty()) {
-            return res.status(400).json({
-                success: false,
-                message: 'Validation failed',
-                errors: errors.array()
-            });
-        }
-
-        const { message, conversation_id, plant_id, context } = req.body;
-        const userId = req.user?.user_id || req.user?.id;
-        
-        if (!message) {
-            return res.status(400).json({
-                success: false,
-                message: 'Message is required'
-            });
-        }
-
-        if (!userId) {
-            return res.status(401).json({
-                success: false,
-                message: 'User authentication required'
-            });
-        }
-
-        // Generate conversation ID if not provided
-        const conversationId = conversation_id || `conv_${Date.now()}_${Math.random().toString(36).substring(2, 9)}`;
-
-        console.log(`Chatbot query received from user ${userId}: "${message.substring(0, 50)}..."`);
-
-        // Get conversation history from database
-        const conversationHistory = await ChatHistory.getConversationContext(conversationId, 10);
-
-        // Use OpenRouter service for chat completion
-        const chatResult = await openRouterService.generateChatCompletion(
-            message,
-            conversationHistory,
-            context || {}
-        );
-        
-        // Store the conversation in database
-        await ChatHistory.createChat(
-            userId,
-            message,
-            chatResult.response,
-            plant_id,
-            conversationId,
-            {
-                ...context,
-                source: chatResult.source,
-                model: chatResult.model,
-                confidence: chatResult.confidence,
-                isPlantRelated: chatResult.isPlantRelated
-            }
-        );
->>>>>>> 482440ed
-        
-        console.log(`Chatbot response generated via ${chatResult.source}, plant-related: ${chatResult.isPlantRelated}, confidence: ${chatResult.confidence}`);
-
+        
         return res.json({
-<<<<<<< HEAD
           success: true,
           response: aiResponse,
-          language: detectedLanguage,
           sensorData,
           plantInfo,
           responseTime,
-          hasError,
-          confidence: 0.95,
-          conversation_id: `conv_${Date.now()}`,
-          timestamp: new Date().toISOString()
+          hasError
         });
       } catch (aiError) {
-        console.error('Error calling AI API:', aiError);
-        
-        // Return friendly error message in detected language
-        const errorMessage = detectedLanguage === 'vi' 
+        console.error('Lỗi khi gọi API AI:', aiError);
+        
+        // Trả về thông báo lỗi thân thiện
+        const errorMessage = language === 'vi' 
           ? 'Xin lỗi, tôi đang gặp vấn đề kỹ thuật. Vui lòng thử lại sau ít phút.'
           : 'Sorry, I am experiencing technical issues. Please try again in a few minutes.';
           
@@ -239,82 +143,42 @@
           success: false,
           error: true,
           response: errorMessage,
-          language: detectedLanguage,
-          details: process.env.NODE_ENV === 'development' ? aiError.message : undefined
+          details: aiError.message
         });
       }
     } catch (error) {
-      console.error('Error processing message:', error);
-      
-      // Try to detect language from the message for error response
-      const language = detectLanguage(req.body.message || '');
+      console.error('Lỗi khi xử lý tin nhắn:', error);
       
       const errorMessage = req.body.language === 'vi'
         ? 'Đã xảy ra lỗi khi xử lý tin nhắn. Vui lòng thử lại.'
         : 'An error occurred while processing your message. Please try again.';
         
       return res.status(500).json({
-        success: false,
         error: true,
         message: errorMessage,
-        response: errorMessage,
-        language: language,
-        details: process.env.NODE_ENV === 'development' ? error.message : undefined
+        details: error.message,
+        response: errorMessage
       });
-=======
-            success: true,
-            data: {
-                response: chatResult.response,
-                conversation_id: conversationId,
-                timestamp: new Date(),
-                isPlantRelated: chatResult.isPlantRelated,
-                confidence: chatResult.confidence,
-                source: chatResult.source,
-                model: chatResult.model,
-                usage: chatResult.usage
-            }
-        });
-    } catch (error) {
-        console.error('Error processing chatbot query:', error);
-
-        return res.status(500).json({
-            success: false,
-            message: 'Failed to process chatbot query',
-            error: error.message
-        });
->>>>>>> 482440ed
-    }
-};
-
-/**
- * Get conversation history
- */
-const getConversationHistory = async (req, res) => {
+    }
+  },
+  
+  // Lấy lịch sử trò chuyện
+  getChatHistory: async (req, res) => {
     try {
-        const { conversation_id } = req.params;
-        const userId = req.user?.user_id || req.user?.id;
-
-        if (!conversation_id) {
-            return res.status(400).json({
-                success: false,
-                message: 'Conversation ID is required'
-            });
-        }
-
-        // Get conversation history
-        const history = await ChatHistory.findByConversationId(conversation_id, 50);
-        
-        // Filter by user ID for security
-        const userHistory = history.filter(chat => chat.user_id === userId);
-
-        return res.json({
-            success: true,
-            data: {
-                conversation_id,
-                messages: userHistory.map(chat => chat.toJSON()),
-                total: userHistory.length
-            }
-        });
+      const { userId } = req.params;
+      
+      if (!userId) {
+        return res.status(400).json({ error: true, message: 'User ID không được để trống' });
+      }
+      
+      // Lấy lịch sử chat từ database
+      const chatHistory = await ChatbotLog.getByUserId(userId, 10);
+      
+      return res.json({
+        success: true,
+        history: chatHistory
+      });
+      
     } catch (error) {
         console.error('Error getting conversation history:', error);
         return res.status(500).json({
@@ -325,7 +189,35 @@
     }
 };
 
-<<<<<<< HEAD
+/**
+ * Get user's chat history
+ */
+const getUserChatHistory: = async (req, res) => {
+    try {
+        const userId = req.user?.user_id || req.user?.id;
+        const limit = parseInt(req.query.limit) || 50;
+
+        // Get user's chat history
+        const history = await ChatHistory.findByUserId(userId, limit);
+
+        return res.json({
+            success: true,
+            data: {
+                user_id: userId,
+                chats: history.map(chat => chat.toJSON()),
+                total: history.length
+            }
+        });
+    } catch (error) {
+      console.error('Lỗi khi lấy dữ liệu giả lập:', error);
+      res.status(500).json({
+        error: 'Đã xảy ra lỗi khi lấy dữ liệu giả lập',
+        details: error.message
+      });
+    }
+  }
+};
+
 // Hàm tạo system prompt cho AI
 function getSystemPrompt(language = 'vi') {
   if (language === 'vi') {
@@ -370,66 +262,127 @@
 }
 
 // Hàm tạo ngữ cảnh cho AI
-// Context creation is now handled by languageUtils
-=======
-/**
- * Get user's chat history
- */
-const getUserChatHistory = async (req, res) => {
-    try {
-        const userId = req.user?.user_id || req.user?.id;
-        const limit = parseInt(req.query.limit) || 50;
-
-        // Get user's chat history
-        const history = await ChatHistory.findByUserId(userId, limit);
->>>>>>> 482440ed
-
-        return res.json({
-            success: true,
-            data: {
-                user_id: userId,
-                chats: history.map(chat => chat.toJSON()),
-                total: history.length
-            }
-        });
-    } catch (error) {
-        console.error('Error getting user chat history:', error);
-        return res.status(500).json({
-            success: false,
-            message: 'Failed to get user chat history',
-            error: error.message
-        });
-    }
-};
-
-/**
- * Get OpenRouter service status
- */
-const getServiceStatus = async (req, res) => {
-    try {
-        const status = openRouterService.getServiceStatus();
-        
-        return res.json({
-            success: true,
-            data: {
-                service: 'chatbot',
-                ...status,
-                timestamp: new Date()
-            }
-        });
-    } catch (error) {
-        console.error('Error getting service status:', error);
-        return res.status(500).json({
-            success: false,
-            message: 'Failed to get service status',
-            error: error.message
-        });
-    }
-};
-
-module.exports = {
-    processChatbotQuery,
-    getConversationHistory,
-    getUserChatHistory,
-    getServiceStatus
-};+function createContext(plantInfo, sensorData, wateringHistory, recentChats) {
+  if (!plantInfo || !sensorData) {
+    return "No plant data available";
+  }
+  
+  return `
+Thông tin cây trồng:
+- Tên: ${plantInfo.name}
+- Loại: ${plantInfo.type || plantInfo.plant_type}
+- Mô tả: ${plantInfo.description || 'Không có mô tả'}
+- Yêu cầu chăm sóc: ${plantInfo.careInstructions || 'Không có hướng dẫn cụ thể'}
+
+Dữ liệu cảm biến hiện tại:
+- Nhiệt độ: ${sensorData.temperature}°C (Tối ưu: ${plantInfo.optimalTemp?.min || plantInfo.optimal_temperature - 5}-${plantInfo.optimalTemp?.max || plantInfo.optimal_temperature + 5}°C)
+- Độ ẩm đất: ${sensorData.soilMoisture || sensorData.moisture}% (Tối ưu: ${plantInfo.optimalSoilMoisture?.min || plantInfo.optimal_moisture - 10}-${plantInfo.optimalSoilMoisture?.max || plantInfo.optimal_moisture + 10}%)
+- Độ ẩm không khí: ${sensorData.humidity}% (Tối ưu: 40-70%)
+- Ánh sáng: ${sensorData.lightLevel || sensorData.light} lux (Tối ưu: ${plantInfo.optimalLight?.min || plantInfo.optimal_light * 0.7}-${plantInfo.optimalLight?.max || plantInfo.optimal_light * 1.3} lux)
+
+Lịch sử tưới cây gần đây:
+${wateringHistory && wateringHistory.length > 0 ? wateringHistory.map(entry => `- Ngày ${new Date(entry.timestamp || entry.date).toLocaleDateString('vi-VN')}: ${entry.amount}ml nước`).join('\n') : '- Không có dữ liệu tưới cây gần đây'}
+
+Lịch sử trò chuyện gần đây:
+${recentChats && recentChats.length > 0 ? recentChats.map(chat => `Người dùng: ${chat.user_message || chat.message}\nTrợ lý: ${chat.ai_response || chat.response}`).join('\n\n') : '- Không có lịch sử trò chuyện'}
+`;
+}
+
+// Hàm gọi OpenRouter API với Mistral 7B Instruct
+async function callOpenRouterAPI(message, context = [], contextData = {}, language = 'vi') {
+  try {
+    const startTime = Date.now();
+    
+    // Sử dụng OpenAI client đã được khởi tạo ở trên
+    const systemPrompt = getSystemPrompt(language);
+    
+    // Chuẩn bị tin nhắn cho API
+    const messages = [
+      { role: 'system', content: systemPrompt }
+    ];
+    
+    // Thêm context nếu có
+    if (context && context.length > 0) {
+      context.forEach(item => {
+        messages.push({ role: 'user', content: item.message || item.user_message });
+        messages.push({ role: 'assistant', content: item.response || item.ai_response });
+      });
+    }
+    
+    // Thêm thông tin cây trồng và dữ liệu cảm biến vào prompt nếu có
+    if (contextData && Object.keys(contextData).length > 0) {
+      const contextMessage = createContext(
+        contextData.plantInfo || {}, 
+        contextData.sensorData || {}, 
+        contextData.wateringHistory || [],
+        []
+      );
+      messages.push({ role: 'user', content: contextMessage });
+    }
+    
+    // Thêm tin nhắn hiện tại
+    messages.push({ role: 'user', content: message });
+    
+    // Gọi API
+    const completion = await openai.chat.completions.create({
+      model: process.env.OPENROUTER_MODEL || 'mistralai/mistral-7b-instruct',
+      messages: messages,
+      temperature: 0.7,
+      max_tokens: 500,
+      timeout: 30000 // 30 giây timeout
+    });
+    
+    const responseTime = Date.now() - startTime;
+    console.log(`OpenRouter API response time: ${responseTime}ms`);
+    
+    // Trích xuất phản hồi
+    if (completion.choices && 
+        completion.choices.length > 0 && 
+        completion.choices[0].message) {
+      return completion.choices[0].message.content;
+    } else {
+      throw new Error('Không nhận được phản hồi hợp lệ từ API');
+    }
+    
+  } catch (error) {
+    console.error('Lỗi khi gọi OpenRouter API:', error);
+    if (error.response) {
+      console.error('Chi tiết lỗi API:', error.response.data);
+    }
+    
+    // Trả về phản hồi dự phòng nếu API gặp lỗi
+    return language === 'vi'
+      ? 'Xin lỗi, tôi đang gặp khó khăn trong việc xử lý yêu cầu của bạn. Vui lòng thử lại sau hoặc đặt câu hỏi khác.'
+      : 'Sorry, I am experiencing difficulties processing your request. Please try again later or ask a different question.';
+  }
+}
+
+// Hàm giả lập lịch sử chat
+function getMockChatHistory(userId) {
+  // Trong thực tế, dữ liệu này sẽ được lấy từ cơ sở dữ liệu
+  return [
+    {
+      id: '1',
+      userId: userId,
+      message: 'Làm thế nào để chăm sóc cây cảnh trong nhà?',
+      response: 'Để chăm sóc cây cảnh trong nhà, bạn cần chú ý đến ánh sáng, nước và độ ẩm. Hầu hết các loại cây cảnh trong nhà cần ánh sáng gián tiếp, tưới nước khi đất khô và độ ẩm vừa phải.',
+      timestamp: new Date(Date.now() - 86400000).toISOString() // 1 ngày trước
+    },
+    {
+      id: '2',
+      userId: userId,
+      message: 'Cây của tôi có lá vàng, tôi nên làm gì?',
+      response: 'Lá vàng có thể do nhiều nguyên nhân như tưới nước quá nhiều, thiếu ánh sáng hoặc thiếu dinh dưỡng. Bạn nên kiểm tra độ ẩm của đất, vị trí đặt cây và xem xét bón phân nếu cần.',
+      timestamp: new Date(Date.now() - 43200000).toISOString() // 12 giờ trước
+    },
+    {
+      id: '3',
+      userId: userId,
+      message: 'Làm thế nào để nhân giống cây?',
+      response: 'Có nhiều cách để nhân giống cây như giâm cành, gieo hạt, chiết cành hoặc tách cây con. Mỗi phương pháp phù hợp với từng loại cây khác nhau. Bạn muốn nhân giống loại cây nào?',
+      timestamp: new Date(Date.now() - 3600000).toISOString() // 1 giờ trước
+    }
+  ];
+}
+
+module.exports = chatbotController;